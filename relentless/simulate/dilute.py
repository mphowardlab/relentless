<<<<<<< HEAD
import numpy
=======
"""
Dilute
======

The :class:`AddEnsembleAnalyzer` simulation operation for a dilute system is provided.
It can be accessed using the corresponding :class:`~relentless.simulate.generic.GenericOperation`.

.. autosummary::
    :nosignatures:

    Dilute
    AddEnsembleAnalyzer

.. autoclass:: Dilute
    :members:

.. autoclass:: AddEnsembleAnalyzer
    :members: __call__,
        extract_ensemble

"""
import numpy as np
>>>>>>> 5674a986

from relentless.ensemble import RDF
from relentless._math import Interpolator
from . import simulate

class Dilute(simulate.Simulation):
    r"""Simulation of a dilute system.

    A dilute system, which is defined as having a low particle density, is modeled
    using the following approximation for the pairwise interparticle force and
    radial distribution function:

    .. math::

        f_{ij}(r) = -\nabla u_{ij}(r)

    .. math::

        g_{ij}(r) = e^{-\beta u_{ij}(r)}

    The key assumption is that the radial distribution function :math:`g_{ij}(r)`
    can be determined exactly from the pair potential :math:`u_{ij}(r)`.

    Running a dilute simulation can also be helpful in finding a good initial guess
    for parameter values before running a full simulation.

    """
    pass

class _NullOperation(simulate.SimulationOperation):
    """Dummy operation that eats all arguments and doesn't do anything."""
    def __init__(self, *args, **ignore):
        pass

    def __call__(self, sim):
        pass

## initializers
class Initialize(_NullOperation):
    pass
class InitializeFromFile(Initialize):
    pass
class InitializeRandomly(Initialize):
    pass

## integrators
class MinimizeEnergy(_NullOperation):
    pass
class AddMDIntegrator(_NullOperation):
    pass
class RemoveMDIntegrator(_NullOperation):
    pass
class AddBrownianIntegrator(AddMDIntegrator):
    pass
class RemoveBrownianIntegrator(RemoveMDIntegrator):
    pass
class AddLangevinIntegrator(AddMDIntegrator):
    pass
class RemoveLangevinIntegrator(RemoveMDIntegrator):
    pass
# NPT integrators are not supported (only NVT)
# skipping AddNPTIntegrator / RemoveNPTIntegrator
class AddNVTIntegrator(AddMDIntegrator):
    pass
class RemoveNVTIntegrator(RemoveMDIntegrator):
    pass
class Run(_NullOperation):
    pass
class RunUpTo(_NullOperation):
    pass

## analyzers
class AddEnsembleAnalyzer(simulate.SimulationOperation):
    """Analyzes the simulation ensemble and rdf."""
    def __init__(self, *args, **ignore):
        # catch options that are used by other AddEnsembleAnalyzer methods and ignore them
        pass

    def __call__(self, sim):
        r"""Creates a copy of the ensemble. The pressure parameter for the new
        ensemble is calculated as:

        .. math::

            P=k_BT\sum_i\rho_i+\frac{2}{3}\sum_i\sum_j\rho_i\rho_j\int_0^\infty drr^3f_{ij}(r)g_{ij}(r) \\

        Parameters
        ----------
        sim : :class:`~relentless.simulate.simulate.SimulationInstance`
            Instance to analyze.

        Raises
        ------
        ValueError
            If ``r`` and ``u`` are not both set in the potentials matrix.

        """
        ens = sim.ensemble.copy()

        # pair distribution function
        for pair in ens.pairs:
            u = sim.potentials.pair.energy(pair)
            ens.rdf[pair] = RDF(sim.potentials.pair.r,
                                numpy.exp(-sim.ensemble.beta*u))

        # compute pressure
        ens.P = 0.
        for a in ens.types:
            rho_a = ens.N[a]/ens.V.volume
            ens.P += ens.kT*rho_a
            for b in ens.types:
                rho_b = ens.N[b]/ens.V.volume
                r = sim.potentials.pair.r
                u = sim.potentials.pair.energy((a,b))
                f = sim.potentials.pair.force((a,b))
                gr = ens.rdf[a,b].table[:,1]
                ens.P += (2.*numpy.pi/3.)*rho_a*rho_b*numpy.trapz(y=f*gr*r**3,x=r)

        sim[self].ensemble = ens

    def extract_ensemble(self, sim):
        """Creates an ensemble with the averaged thermodynamic properties and rdf.

        Parameters
        ----------
        sim : :class:`~relentless.simulate.simulate.Simulation`
            The simulation object.

        Returns
        -------
        :class:`~relentless.ensemble.Ensemble`
            Ensemble with averaged thermodynamic properties and rdf.

        """
        return sim[self].ensemble<|MERGE_RESOLUTION|>--- conflicted
+++ resolved
@@ -1,6 +1,3 @@
-<<<<<<< HEAD
-import numpy
-=======
 """
 Dilute
 ======
@@ -22,8 +19,7 @@
         extract_ensemble
 
 """
-import numpy as np
->>>>>>> 5674a986
+import numpy
 
 from relentless.ensemble import RDF
 from relentless._math import Interpolator
