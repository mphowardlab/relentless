--- conflicted
+++ resolved
@@ -127,11 +127,7 @@
 
     Raises
     ------
-<<<<<<< HEAD
     TypeError
-=======
-    ValueError
->>>>>>> a0fa49b8
         If types does not consist of only strings
 
     Examples
