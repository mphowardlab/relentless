import abc
import datetime
import os
import shutil
import subprocess

import freud
import gsd.hoomd
import lammpsio
import numpy
import packaging.version

from relentless import collections, mpi
from relentless.model import ensemble, extent

from . import analyze, initialize, md, simulate

try:
    import lammps

    _lammps_found = True
except ImportError:
    _lammps_found = False

try:
    _gsd_version = gsd.version.version
except AttributeError:
    _gsd_version = gsd.__version__
if packaging.version.Version(_gsd_version) >= packaging.version.Version("2.8.0"):
    _gsd_write_mode = "w"
else:
    _gsd_write_mode = "wb"


class Counters:
    _compute = 1
    _dump = 1
    _fix = 1
    _group = 1
    _variable = 1

    @classmethod
    def new_compute_id(cls):
        """Make a unique new compute ID.

        Returns
        -------
        int
            The compute ID.

        """
        idx = int(cls._compute)
        cls._compute += 1
        return "c{}".format(idx)

    @classmethod
    def new_dump_id(cls):
        """Make a unique new dump ID.

        Returns
        -------
        int
            The dump ID.

        """
        idx = int(cls._dump)
        cls._dump += 1
        return "d{}".format(idx)

    @classmethod
    def new_fix_id(cls):
        """Make a unique new fix ID.

        Returns
        -------
        int
            The fix ID.

        """
        idx = int(cls._fix)
        cls._fix += 1
        return "f{}".format(idx)

    @classmethod
    def new_group_id(cls):
        """Make a unique new fix ID.

        Returns
        -------
        int
            The fix ID.

        """
        idx = int(cls._group)
        cls._group += 1
        return "g{}".format(idx)

    @classmethod
    def new_variable_id(cls):
        """Make a unique new variable ID.

        Returns
        -------
        int
            The variable ID.

        """
        idx = int(cls._variable)
        cls._variable += 1
        return "v{}".format(idx)


class SimulationOperation(simulate.SimulationOperation):
    """LAMMPS simulation operation."""

    def __call__(self, sim):
        """Evaluate the LAMMPS simulation operation.

        Each deriving class of :class:`SimulationOperation` must implement a
        :meth:`_call_commands()` method that returns a list or tuple of LAMMPS
        commands that can be executed by :meth:`lammps.commands_list()`.

        Parameters
        ----------
        sim : :class:`~relentless.simulate.SimulationInstance`
            The simulation instance.

        """
        cmds = self._call_commands(sim)
        if cmds is None or len(cmds) == 0:
            return

        sim["engine"]["_lammps_commands"] += cmds
        if sim["engine"]["use_python"]:
            sim["engine"]["_lammps"].commands_list(cmds)

    @abc.abstractmethod
    def _call_commands(self, sim):
        """Create the LAMMPS commands for the simulation operation.

        All deriving classes must implement this method.

        Parameters
        ----------
        sim : :class:`~relentless.simulate.SimulationInstance`
            The simulation instance.

        Returns
        -------
        array_like
            The LAMMPS commands for this operation.

        """
        pass


# initializers
class InitializationOperation(SimulationOperation, simulate.InitializationOperation):
    """Initialize a simulation."""

    def _call_commands(self, sim):
        cmds = [
            "units {style}".format(style=sim["engine"]["units"]),
            "boundary p p p",
            "atom_style {style}".format(style=sim["engine"]["atom_style"]),
        ]
        cmds += self.initialize_commands(sim)
        # dimension is only available after initialization commands, so we insert it now
        cmds.insert(2, f"dimension {sim.dimension}")
        sim.types = sim["engine"]["types"].keys()

        # create a group for each type
        sim[self]["_type_groups"] = collections.FixedKeyDict(sim.types)
        for i in sim.types:
            typeid = sim["engine"]["types"][i]
            groupid = Counters.new_group_id()
            sim[self]["_type_groups"][i] = groupid
            cmds.append(f"group {groupid} type {typeid}")

        # process from data file
        sim.masses = collections.FixedKeyDict(sim.types)
        masses = {}
        dim_safe = None
        has_bonds = None
        has_angles = None
        has_dihedrals = None
        has_impropers = None
        bond_type_label = None
        if mpi.world.rank_is_root:
            snap = lammpsio.DataFile(sim[self]["_datafile"]).read()
            has_bonds = snap.has_bonds()
            if has_bonds:
                bond_type_label = sim[self]["bonds"].type_label
            has_angles = snap.has_angles()
            if has_angles:
                angle_type_label = sim[self]["angles"].type_label
            has_dihedrals = snap.has_dihedrals()
            if has_dihedrals:
                dihedral_type_label = sim[self]["dihedrals"].type_label
            has_impropers = snap.has_impropers()
            for i in sim.types:
                mi = snap.mass[snap.typeid == sim["engine"]["types"][i]]
                if len(mi) == 0:
                    raise KeyError("Type {} not present in simulation".format(i))
                elif not numpy.all(mi == mi[0]):
                    raise ValueError("All masses for a type must be equal")
                masses[i] = mi[0]

            if sim.dimension == 3:
                dim_safe = True
            elif sim.dimension == 2:
                dim_safe = numpy.allclose(snap.position[:, 2], 0) and numpy.allclose(
                    snap.velocity[:, 2], 0
                )
            else:
                raise ValueError("Only 2d and 3d simulations are supported")
        masses = mpi.world.bcast(masses)
        sim.masses.update(masses)
        dim_safe = mpi.world.bcast(dim_safe)
        bond_type_label = mpi.world.bcast(bond_type_label)
<<<<<<< HEAD
        dihedral_type_label = mpi.world.bcast(dihedral_type_label)
=======
        angle_type_label = mpi.world.bcast(angle_type_label)
>>>>>>> 5736f886
        has_bonds = mpi.world.bcast(has_bonds)
        has_angles = mpi.world.bcast(has_angles)
        has_dihedrals = mpi.world.bcast(has_dihedrals)
        has_impropers = mpi.world.bcast(has_impropers)
        if not dim_safe:
            raise ValueError("Simulation initialized inconsistent with dimension")

        # attach the potentials
        if sim.potentials.pair.start == 0:
            raise ValueError("LAMMPS requires start > 0 for pair potentials")
        r, u, f = sim.potentials.pair.pairwise_energy_and_force(
            sim.types, x=sim.potentials.pair.squared_space, tight=True, minimum_num=2
        )
        Nr = len(r)

        if has_bonds:
            uB = collections.FixedKeyDict(bond_type_label.types)
            fB = collections.FixedKeyDict(bond_type_label.types)
            for i in bond_type_label.types:
                rB, uB[i], fB[i] = (
                    sim.potentials.bond.linear_space,
                    sim.potentials.bond.energy(key=i),
                    sim.potentials.bond.force(key=i),
                )
                if numpy.any(numpy.isinf(uB[i])):
                    raise ValueError("Bond potential/force is infinite at evaluated r")
            NrB = len(rB)

<<<<<<< HEAD
        if has_dihedrals:
            uD = collections.FixedKeyDict(dihedral_type_label.types)
            fD = collections.FixedKeyDict(dihedral_type_label.types)
            for i in dihedral_type_label.types:
                rD, uD[i], fD[i] = (
                    sim.potentials.dihedral.linear_space,
                    sim.potentials.dihedral.energy(key=i),
                    sim.potentials.dihedral.force(key=i),
                )
                if numpy.any(numpy.isinf(uD[i])):
                    raise ValueError(
                        "Dihedral potential/force is infinite at evaluated r"
                    )
            NrD = len(rD)
=======
        if has_angles:
            uA = collections.FixedKeyDict(angle_type_label.types)
            fA = collections.FixedKeyDict(angle_type_label.types)
            for i in angle_type_label.types:
                thetaA, uA[i], fA[i] = (
                    sim.potentials.angle.linear_space,
                    sim.potentials.angle.energy(key=i),
                    sim.potentials.angle.force(key=i),
                )
                if numpy.any(numpy.isinf(uA[i])):
                    raise ValueError("Angle potential/force is infinite at evaluated r")
            NthetaA = len(thetaA)
>>>>>>> 5736f886

        def pair_map(sim, pair):
            # Map lammps type indexes as a pair, lowest type first
            i, j = pair
            id_i = sim["engine"]["types"][i]
            id_j = sim["engine"]["types"][j]
            if id_i > id_j:
                id_i, id_j = id_j, id_i

            return id_i, id_j

        # write all potentials into a file
        if mpi.world.rank_is_root:
            file_ = sim.directory.temporary_file()
            with open(file_, "w") as fw:
                fw.write("# LAMMPS tabulated pair potentials\n")
                for i, j in sim.pairs:
                    if numpy.any(numpy.isinf(u[i, j])) or numpy.any(
                        numpy.isinf(f[i, j])
                    ):
                        raise ValueError(
                            "Pair potential/force is infinite at evaluated r"
                        )

                    id_i, id_j = pair_map(sim, (i, j))
                    fw.write(
                        ("# pair ({i},{j})\n" "\n" "TABLE_{id_i}_{id_j}\n").format(
                            i=i, j=j, id_i=id_i, id_j=id_j
                        )
                    )
                    fw.write(
                        "N {N} RSQ {rmin} {rmax}\n\n".format(
                            N=Nr,
                            rmin=r[0],
                            rmax=r[-1],
                        )
                    )

                    for idx, (r_, u_, f_) in enumerate(
                        zip(r, u[i, j], f[i, j]), start=1
                    ):
                        fw.write(
                            "{idx} {r} {u} {f}\n".format(idx=idx, r=r_, u=u_, f=f_)
                        )

                # write bond potentials into the file
                if has_bonds:
                    fw.write("# LAMMPS tabulated bond potentials\n")
                    for i in bond_type_label.types:
                        fw.write("# bond BOND_TABLE_{}\n\n".format(i))
                        fw.write("BOND_TABLE_{}\n".format(i))
                        fw.write(
                            "N {N} FP {f_low} {f_high} \n\n".format(
                                N=NrB, f_low=fB[i][0], f_high=fB[i][-1]
                            )
                        )
                        for idx, (rB_, uB_, fB_) in enumerate(
                            zip(rB, uB[i], fB[i]), start=1
                        ):
                            fw.write(
                                "{id} {rB} {uB} {fB}\n".format(
                                    id=idx, rB=rB_, uB=uB_, fB=fB_
                                )
                            )

<<<<<<< HEAD
                # write dihedral potentials into the file
                if has_dihedrals:
                    fw.write("# LAMMPS tabulated dihedral potentials\n")
                    for i in dihedral_type_label.types:
                        fw.write("# dihedral DIHEDRAL_TABLE_{}\n\n".format(i))
                        fw.write("DIHEDRAL_TABLE_{}\n".format(i))
                        fw.write("N {N} RADIANS \n\n".format(N=NrD))
                        for idx, (rD_, uD_, fD_) in enumerate(
                            zip(rD, uD[i], fD[i]), start=1
                        ):
                            fw.write(
                                "{id} {rD} {uD} {fD}\n".format(
                                    id=idx, rD=rD_, uD=uD_, fD=fD_
=======
                if has_angles:
                    fw.write("# LAMMPS tabulated angle potentials\n")
                    for i in angle_type_label.types:
                        fw.write("# angle ANGLE_TABLE_{}\n\n".format(i))
                        fw.write("ANGLE_TABLE_{}\n".format(i))
                        fw.write(
                            "N {N} FP {f_low} {f_high} \n\n".format(
                                N=NthetaA, f_low=fA[i][0], f_high=fA[i][-1]
                            )
                        )
                        for idx, (thetaA_, uA_, fA_) in enumerate(
                            zip(thetaA, uA[i], fA[i]), start=1
                        ):
                            fw.write(
                                "{id} {thetaA} {uA} {fA}\n".format(
                                    id=idx, thetaA=thetaA_, uA=uA_, fA=fA_
>>>>>>> 5736f886
                                )
                            )

        else:
            file_ = None
        file_ = mpi.world.bcast(file_)

        # process all lammps commands
        cmds += [
            "neighbor {skin} multi".format(skin=sim.potentials.pair.neighbor_buffer),
            "neigh_modify delay 0 every 1 check yes",
        ]
        cmds += ["pair_style table linear {N}".format(N=Nr)]

        # set exclusions if snap has topology
        if has_bonds or has_angles or has_dihedrals:
            excl_12, excl_13, excl_14 = 1.0, 1.0, 1.0
            if sim.potentials.pair.exclusions is not None:
                if "1-2" in sim.potentials.pair.exclusions:
                    excl_12 = 0.0
<<<<<<< HEAD
                if "1-4" in sim.potentials.pair.exclusions:
                    excl_14 = 0.0
=======
                if "1-3" in sim.potentials.pair.exclusions:
                    excl_13 = 0.0
>>>>>>> 5736f886
            cmds += [f"special_bonds lj/coul {excl_12} {excl_13} {excl_14}"]

        if has_bonds:
            cmds += ["bond_style table linear {Nb}".format(Nb=NrB)]

        for i, j in sim.pairs:
            # get lammps type indexes, lowest type first
            id_i, id_j = pair_map(sim, (i, j))
            cmds += [
                ("pair_coeff {id_i} {id_j} {filename}" " TABLE_{id_i}_{id_j}").format(
                    id_i=id_i, id_j=id_j, filename=file_
                )
            ]

        if has_bonds:
            for id in bond_type_label.typeid:
                cmds += [
                    ("bond_coeff {typeid} {filename}" " BOND_TABLE_{id}").format(
                        typeid=id,
                        filename=file_,
                        id=bond_type_label.__getitem__(id),
                    )
                ]
        return cmds

    @abc.abstractmethod
    def initialize_commands(self, sim):
        pass


class InitializeFromFile(InitializationOperation):
    def __init__(self, filename, format, dimension):
        self.filename = os.path.abspath(filename)
        self.format = format
        self.dimension = dimension

    def initialize_commands(self, sim):
        data_filename, dimension, type_map = self._convert_to_data_file(sim)
        sim[self]["_datafile"] = data_filename
        if sim["engine"]["types"] is None:
            sim["engine"]["types"] = type_map
        elif sim["engine"]["types"] != type_map:
            raise ValueError("Specified LAMMPS type map does not match detected map")
        sim.dimension = dimension
        return [f"read_data {data_filename}"]

    def _convert_to_data_file(self, sim):
        file_format = initialize.InitializeFromFile._detect_format(
            self.filename, self.format
        )
        if file_format == "HOOMD-GSD":
            if mpi.world.rank_is_root:
                data_filename = sim.directory.temporary_file(".data")
                with gsd.hoomd.open(self.filename) as f:
                    frame = f[0]
                snap, type_map = lammpsio.Snapshot.from_hoomd_gsd(frame)
                type_map = {v: k for k, v in type_map.items()}

                # check atom style is compatible with topology data if present
                if (
                    snap.has_bonds()
                    or snap.has_angles()
                    or snap.has_dihedrals()
                    or snap.has_impropers()
                ):
                    if sim["engine"]["atom_style"] == "atomic":
                        raise ValueError(
                            "Atomic atom style is not compatible with topology data."
                        )
                # store topology data
                if snap.has_bonds():
                    sim[self]["bonds"] = snap.bonds
                # figure out dimensions
                dimension = self.dimension
                if dimension is None:
                    dimension = frame.configuration.dimensions
                elif dimension != frame.configuration.dimensions:
                    raise ValueError("Specified dimension does not match GSD dimension")

                # fix up 2d boxes that may not be compatible with lammps
                if dimension == 2:
                    if frame.configuration.box[2] == 0:
                        snap.low[2] = -0.5
                        snap.high[2] = 0.5
                    if snap.box.tilt is not None:
                        snap.box.tilt[1:] = 0.0
                lammpsio.DataFile.create(
                    data_filename, snap, sim["engine"]["atom_style"]
                )
            else:
                data_filename = None
                dimension = None
                type_map = None
            data_filename = mpi.world.bcast(data_filename)
            dimension = mpi.world.bcast(dimension)
            type_map = mpi.world.bcast(type_map)
        else:
            data_filename = self.filename
            dimension = self.dimension if self.dimension is not None else 3

            type_map = sim["engine"]["types"]
            if type_map is None:
                if mpi.world.rank_is_root:
                    snap = lammpsio.DataFile(
                        data_filename, sim["engine"]["atom_style"]
                    ).read()
                    typeids = numpy.unique(snap.typeid)
                    type_map = {str(typeid): typeid for typeid in typeids}
                    # store topology data
                    if snap.has_bonds():
                        sim[self]["bonds"] = snap.bonds
                        # get all bond potentials
                        types = [
                            sim.potentials.bond.potentials[i].coeff.types
                            for (i, j) in enumerate(sim.potentials.bond.potentials)
                        ]
                        # get all types from all potentials
                        types = [t for sublist in types for t in sublist]
                        bond_type_map = {i: types[i - 1] for i in snap.bonds.typeid}
                        sim[self]["bonds"].type_label = lammpsio.LabelMap(bond_type_map)
                else:
                    type_map = None
                type_map = mpi.world.bcast(type_map)

        return data_filename, dimension, type_map


class InitializeRandomly(InitializationOperation):
    """Initialize a randomly generated simulation box.

    If ``diameters`` is ``None``, the particles are randomly placed in the box.
    This can work pretty well for low densities, particularly if
    :class:`MinimizeEnergy` is used to remove overlaps before starting to run a
    simulation. However, it will typically fail for higher densities, where
    there are many overlaps that are hard to resolve.

    If ``diameters`` is specified for each particle type, the particles will
    be randomly packed into sites of a close-packed lattice. The insertion
    order is from big to small. No particles are allowed to overlap based on
    the diameters, which typically means the initially state will be more
    favorable than using random initialization. However, the packing procedure
    can fail if there is not enough room in the box to fit particles using
    lattice sites.

    Parameters
    ----------
    seed : int
        The seed to randomly initialize the particle locations.
    N : dict
        Number of particles of each type.
    V : :class:`~relentless.extent.Extent`
        Simulation extent.
    T : float
        Temperature. None means system is not thermalized.
    masses : dict
        Masses of each particle type. None means particles
        have unit mass.
    diameters : dict
        Diameter of each particle type. None means particles
        are randomly inserted without checking their sizes.

    """

    def __init__(self, seed, N, V, T, masses, diameters):
        self.seed = seed
        self.N = N
        self.V = V
        self.T = T
        self.masses = masses
        self.diameters = diameters

    def initialize_commands(self, sim):
        if isinstance(self.V, extent.TriclinicBox):
            sim.dimension = 3
        elif isinstance(self.V, extent.ObliqueArea):
            sim.dimension = 2
        else:
            raise TypeError(
                "LAMMPS boxes must be derived from TriclinicBox or ObliqueArea"
            )

        if sim["engine"]["types"] is None:
            sim["engine"]["types"] = {i: idx + 1 for idx, i in enumerate(self.N.keys())}

        if mpi.world.rank_is_root:
            # make box
            if sim.dimension == 3:
                Lx, Ly, Lz, xy, xz, yz = self.V.as_array("LAMMPS")
                lo = self.V.low
            elif sim.dimension == 2:
                Lx, Ly, xy = self.V.as_array("LAMMPS")
                Lz = 1.0
                xz = 0.0
                yz = 0.0
                lo = numpy.array([self.V.low[0], self.V.low[1], -0.5 * Lz])
            else:
                raise ValueError("LAMMPS only supports 2d and 3d simulations")
            hi = lo + [Lx, Ly, Lz]
            tilt = numpy.array([xy, xz, yz])
            if not numpy.all(numpy.isclose(tilt, 0)):
                box = lammpsio.Box(lo, hi, tilt)
            else:
                box = lammpsio.Box(lo, hi)
            snap = lammpsio.Snapshot(N=sum(self.N.values()), box=box)

            # generate the positions and types
            if self.diameters is not None:
                positions, all_types = initialize.InitializeRandomly._pack_particles(
                    self.seed, self.N, self.V, self.diameters
                )
            else:
                positions, all_types = initialize.InitializeRandomly._random_particles(
                    self.seed, self.N, self.V
                )

            # set the positions
            snap.position[:, : sim.dimension] = positions

            # set the typeids
            snap.typeid = [sim["engine"]["types"][i] for i in all_types]

            # set masses, defaulting to unit mass
            if self.masses is not None:
                snap.mass = [self.masses[i] for i in all_types]
            else:
                snap.mass[:] = 1.0

            # set velocities, defaulting to zeros
            if self.T is not None:
                rng = numpy.random.default_rng(self.seed + 1)
                # Maxwell-Boltzmann = normal with variance kT/m per component
                vel = rng.normal(
                    scale=numpy.sqrt(sim.potentials.kB * self.T),
                    size=(snap.N, sim.dimension),
                )
                vel /= numpy.sqrt(snap.mass[:, None])

                # zero the linear momentum
                v_cm = numpy.sum(snap.mass[:, None] * vel, axis=0) / numpy.sum(
                    snap.mass
                )
                vel -= v_cm
            else:
                vel = numpy.zeros((snap.N, sim.dimension))
            snap.velocity[:, : sim.dimension] = vel

            init_file = sim.directory.temporary_file(".data")
            lammpsio.DataFile.create(init_file, snap, sim["engine"]["atom_style"])
        else:
            init_file = None
        init_file = mpi.world.bcast(init_file)

        sim[self]["_datafile"] = init_file
        return ["read_data {}".format(init_file)]


# simulation operations
class MinimizeEnergy(SimulationOperation):
    """Perform energy minimization on a configuration.

    Valid **options** include:

    - **max_evaluations** (`int`) - the maximum number of force/energy evaluations.
      Defaults to ``100*max_iterations``.

    Parameters
    ----------
    energy_tolerance : float
        Energy convergence criterion.
    force_tolerance : float
        Force convergence criterion.
    max_iterations : int
        Maximum number of iterations to run the minimization.
    options : dict
        Additional options for energy minimzer.

    """

    def __init__(self, energy_tolerance, force_tolerance, max_iterations, options):
        self.energy_tolerance = energy_tolerance
        self.force_tolerance = force_tolerance
        self.max_iterations = _to_int(max_iterations)
        self.options = options if options is not None else {}

    def _call_commands(self, sim):
        max_eval = _to_int(
            self.options.get("max_evaluations", 100 * self.max_iterations)
        )
        cmds = [
            "minimize {etol} {ftol} {maxiter} {maxeval}".format(
                etol=self.energy_tolerance,
                ftol=self.force_tolerance,
                maxiter=self.max_iterations,
                maxeval=max_eval,
            )
        ]
        if sim.dimension == 2:
            fix_2d = Counters.new_fix_id()
            cmds = (
                ["fix {} all enforce2d".format(fix_2d)]
                + cmds
                + ["unfix {}".format(fix_2d)]
            )

        return cmds


class _Integrator(SimulationOperation):
    """Base LAMMPS molecular dynamics integrator.

    Parameters
    ----------
    steps : int
        Number of simulation time steps.
    timestep : float
        Simulation time step.
    analyzers : :class:`~relentless.simulate.AnalysisOperation` or list
        Analysis operations to perform with run (defaults to ``None``).

    """

    def __init__(self, steps, timestep, analyzers):
        super().__init__(analyzers)
        self.steps = _to_int(steps)
        self.timestep = timestep

    def __call__(self, sim):
        for analyzer in self.analyzers:
            analyzer.pre_run(sim, self)

        super().__call__(sim)

        for analyzer in self.analyzers:
            analyzer.post_run(sim, self)

    def _run_commands(self, sim):
        cmds = ["run {N}".format(N=self.steps)]

        # wrap with fixes
        if sim.dimension == 2:
            fix_2d = Counters.new_fix_id()
            cmds = (
                ["fix {} all enforce2d".format(fix_2d)]
                + cmds
                + ["unfix {}".format(fix_2d)]
            )

        return cmds

    @staticmethod
    def _make_T(thermostat):
        """Cast thermostat into a T parameter for LAMMPS integrators."""
        # force the type of thermostat, in case it's a float
        if not isinstance(thermostat, md.Thermostat):
            thermostat = md.Thermostat(thermostat)

        if thermostat.anneal:
            return (thermostat.T[0], thermostat.T[1])
        else:
            return (thermostat.T, thermostat.T)


class RunBrownianDynamics(_Integrator):
    """Perform a Brownian dynamics simulation.

    See :class:`relentless.simulate.RunBrownianDynamics` for details.

    Parameters
    ----------
    steps : int
        Number of simulation time steps.
    timestep : float
        Simulation time step.
    T : float
        Temperature.
    friction : float or dict
        Sets drag coefficient for each particle type (shared or per-type).
    seed : int
        Seed used to randomly generate a uniform force.
    analyzers : :class:`~relentless.simulate.AnalysisOperation` or list
        Analysis operations to perform with run (defaults to ``None``).

    """

    def __init__(self, steps, timestep, T, friction, seed, analyzers):
        super().__init__(steps, timestep, analyzers)
        self.T = T
        self.friction = friction
        self.seed = seed

    def _call_commands(self, sim):
        if "BROWNIAN" not in sim["engine"]["packages"]:
            raise NotImplementedError("LAMMPS BROWNIAN package is not installed.")
        elif sim["engine"]["version"] < 20220623:
            raise NotImplementedError(
                "LAMMPS versions prior to 23Jun2022 stable release do not"
                " properly support Brownian dynamics."
            )

        T = self._make_T(self.T)
        if T[0] != T[1]:
            raise NotImplementedError(
                "Brownian dynamics cannot do temperature annealing in LAMMPS."
            )

        try:
            len(self.friction)
            same_friction = False
        except TypeError:
            same_friction = True

        fix_ids = []
        cmd_template = "fix {fixid} {groupid} brownian {T} {seed} gamma_t {friction}"

        cmds = ["timestep {}".format(self.timestep)]
        if same_friction:
            fixid = Counters.new_fix_id()
            cmds.append(
                cmd_template.format(
                    fixid=fixid,
                    groupid="all",
                    T=T[0],
                    seed=self.seed,
                    friction=self.friction,
                )
            )
            fix_ids.append(fixid)
        else:
            for i, t in enumerate(sim.types):
                groupid = sim[sim.initializer]["_type_groups"][t]
                fixid = Counters.new_fix_id()
                cmds.append(
                    cmd_template.format(
                        fixid=fixid,
                        groupid=groupid,
                        T=T[0],
                        seed=self.seed + i,
                        friction=self.friction[t],
                    ),
                )
                fix_ids.append(fixid)
        cmds += self._run_commands(sim)
        cmds += ["unfix {}".format(idx) for idx in fix_ids]
        return cmds


class RunLangevinDynamics(_Integrator):
    """Perform a Langevin dynamics simulation.

    See :class:`relentless.simulate.RunLangevinDynamics` for details.

    Parameters
    ----------
    steps : int
        Number of simulation time steps.
    timestep : float
        Simulation time step.
    T : float
        Temperature.
    friction : float or dict
        Sets drag coefficient for each particle type (shared or per-type).
    seed : int
        Seed used to randomly generate a uniform force.
    analyzers : :class:`~relentless.simulate.AnalysisOperation` or list
        Analysis operations to perform with run (defaults to ``None``).

    """

    def __init__(self, steps, timestep, T, friction, seed, analyzers):
        super().__init__(steps, timestep, analyzers)
        self.T = T
        self.friction = friction
        self.seed = seed

    def _call_commands(self, sim):
        # obtain per-type friction factor
        Ntypes = len(sim.types)
        mass = numpy.zeros(Ntypes)
        friction = numpy.zeros(Ntypes)
        for t in sim.types:
            typeidx = sim["engine"]["types"][t] - 1
            try:
                friction[typeidx] = self.friction[t]
            except TypeError:
                friction[typeidx] = self.friction
            except KeyError:
                raise KeyError("The friction factor for type {} is not set.".format(t))

            mass[typeidx] = sim.masses[t]

        # compute per-type damping parameter and rescale if multiple types
        damp = numpy.divide(mass, friction, where=(friction > 0))
        damp_ref = damp[0]
        if Ntypes > 1:
            scale = damp / damp_ref
            scale_str = " ".join(
                ["scale {} {}".format(i + 2, s) for i, s in enumerate(scale[1:])]
            )
        else:
            scale_str = ""

        T = self._make_T(self.T)
        fix_ids = {"nve": Counters.new_fix_id(), "langevin": Counters.new_fix_id()}
        cmds = [
            "timestep {}".format(self.timestep),
            "fix {idx} {group_idx} nve".format(idx=fix_ids["nve"], group_idx="all"),
            (
                "fix {idx} {group_idx} langevin {t_start} {t_stop}"
                " {damp} {seed} {scaling}"
            ).format(
                idx=fix_ids["langevin"],
                group_idx="all",
                t_start=T[0],
                t_stop=T[1],
                damp=damp_ref,
                seed=self.seed,
                scaling=scale_str,
            ),
        ]
        cmds += self._run_commands(sim)
        cmds += ["unfix {}".format(idx) for idx in fix_ids.values()]
        return cmds


class RunMolecularDynamics(_Integrator):
    """Perform a molecular dynamics simulation.

    This method supports:

    - NVE integration
    - NVT integration with Nosé-Hoover or Berendsen thermostat
    - NPH integration with MTK or Berendsen barostat
    - NPT integration with Nosé-Hoover or Berendsen thermostat and
      MTK or Berendsen barostat

    Parameters
    ----------
    steps : int
        Number of simulation time steps.
    timestep : float
        Simulation time step.
    thermostat : :class:`~relentless.simulate.Thermostat`
        Thermostat for temperature control. None means no thermostat.
    barostat : :class:`~relentless.simulate.Barostat`
        Barostat for pressure control. None means no barostat.
    analyzers : :class:`~relentless.simulate.AnalysisOperation` or list
        Analysis operations to perform with run (defaults to ``None``).

    Raises
    ------
    TypeError
        If an appropriate combination of thermostat and barostat is not set.

    """

    def __init__(self, steps, timestep, thermostat, barostat, analyzers):
        super().__init__(steps, timestep, analyzers)
        self.thermostat = thermostat
        self.barostat = barostat

    def _call_commands(self, sim):
        fix_ids = {"ig": Counters.new_fix_id()}

        if self.thermostat is not None:
            T = self._make_T(self.thermostat)
        else:
            T = None

        cmds = ["timestep {}".format(self.timestep)]
        if (
            self.thermostat is None
            or isinstance(self.thermostat, md.BerendsenThermostat)
        ) and (
            self.barostat is None or isinstance(self.barostat, md.BerendsenBarostat)
        ):
            cmds += [
                "fix {idx} {group_idx} nve".format(idx=fix_ids["ig"], group_idx="all")
            ]
        elif isinstance(self.thermostat, md.NoseHooverThermostat) and (
            self.barostat is None or isinstance(self.barostat, md.BerendsenBarostat)
        ):
            cmds += [
                "fix {idx} {group_idx} nvt temp {Tstart} {Tstop} {Tdamp}".format(
                    idx=fix_ids["ig"],
                    group_idx="all",
                    Tstart=T[0],
                    Tstop=T[1],
                    Tdamp=self.thermostat.tau,
                )
            ]
        elif (
            self.thermostat is None
            or isinstance(self.thermostat, md.BerendsenThermostat)
        ) and isinstance(self.barostat, md.MTKBarostat):
            cmds += [
                "fix {idx} {group_idx} nph iso {Pstart} {Pstop} {Pdamp}".format(
                    idx=fix_ids["ig"],
                    group_idx="all",
                    Pstart=self.barostat.P,
                    Pstop=self.barostat.P,
                    Pdamp=self.barostat.tau,
                )
            ]
        elif isinstance(self.thermostat, md.NoseHooverThermostat) and isinstance(
            self.barostat, md.MTKBarostat
        ):
            cmds += [
                (
                    "fix {idx} {group_idx} npt temp {Tstart} {Tstop} {Tdamp}"
                    " iso {Pstart} {Pstop} {Pdamp}"
                ).format(
                    idx=fix_ids["ig"],
                    group_idx="all",
                    Tstart=T[0],
                    Tstop=T[1],
                    Tdamp=self.thermostat.tau,
                    Pstart=self.barostat.P,
                    Pstop=self.barostat.P,
                    Pdamp=self.barostat.tau,
                )
            ]
        else:
            raise TypeError(
                "An appropriate combination of thermostat and barostat must be set."
            )

        if isinstance(self.thermostat, md.BerendsenThermostat):
            fix_ids["berendsen_temp"] = Counters.new_fix_id()
            cmds += [
                "fix {idx} {group_idx} temp/berendsen {Tstart} {Tstop} {Tdamp}".format(
                    idx=fix_ids["berendsen_temp"],
                    group_idx="all",
                    Tstart=T[0],
                    Tstop=T[1],
                    Tdamp=self.thermostat.tau,
                )
            ]
        if isinstance(self.barostat, md.BerendsenBarostat):
            fix_ids["berendsen_press"] = Counters.new_fix_id()
            cmds += [
                (
                    "fix {idx} {group_idx} press/berendsen iso"
                    " {Pstart} {Pstop} {Pdamp}"
                ).format(
                    idx=fix_ids["berendsen_press"],
                    group_idx="all",
                    Pstart=self.barostat.P,
                    Pstop=self.barostat.P,
                    Pdamp=self.barostat.tau,
                )
            ]

        cmds += self._run_commands(sim)
        cmds += ["unfix {}".format(idx) for idx in fix_ids.values()]
        return cmds


# analyzers
class AnalysisOperation(simulate.AnalysisOperation):
    def pre_run(self, sim, sim_op):
        cmds = self._pre_run_commands(sim, sim_op)
        if cmds is None or len(cmds) == 0:
            return

        sim["engine"]["_lammps_commands"] += cmds
        if sim["engine"]["use_python"]:
            sim["engine"]["_lammps"].commands_list(cmds)

    def post_run(self, sim, sim_op):
        cmds = self._post_run_commands(sim, sim_op)
        if cmds is None or len(cmds) == 0:
            return

        sim["engine"]["_lammps_commands"] += cmds
        if sim["engine"]["use_python"]:
            sim["engine"]["_lammps"].commands_list(cmds)

    @abc.abstractmethod
    def _pre_run_commands(self, sim, sim_op):
        pass

    @abc.abstractmethod
    def _post_run_commands(self, sim, sim_op):
        pass


class EnsembleAverage(AnalysisOperation):
    def __init__(self, filename, every, rdf, assume_constraints):
        self.filename = filename
        self.every = _to_int(every)
        self.rdf = rdf
        self.assume_constraints = assume_constraints

    def _pre_run_commands(self, sim, sim_op):
        cmds = []

        constraints = self._get_constrained_quantities(sim, sim_op)
        if constraints is None:
            constraints = {}
        sim[self]["_constraints"] = constraints

        # dicts are insertion ordered, so we can rely on this for thermo columns
        fix_ids = {}
        var_ids = {}
        if "T" not in constraints:
            var_ids["T"] = Counters.new_variable_id()
            cmds.append("variable {} equal temp".format(var_ids["T"]))
        if "P" not in constraints:
            var_ids["P"] = Counters.new_variable_id()
            cmds.append("variable {} equal press".format(var_ids["P"]))
        if "V" not in constraints:
            var_ids.update(
                {
                    "Lx": Counters.new_variable_id(),
                    "Ly": Counters.new_variable_id(),
                    "Lz": Counters.new_variable_id(),
                    "xy": Counters.new_variable_id(),
                    "xz": Counters.new_variable_id(),
                    "yz": Counters.new_variable_id(),
                }
            )
            cmds += [
                "variable {} equal lx".format(var_ids["Lx"]),
                "variable {} equal ly".format(var_ids["Ly"]),
                "variable {} equal lz".format(var_ids["Lz"]),
                "variable {} equal xy".format(var_ids["xy"]),
                "variable {} equal xz".format(var_ids["xz"]),
                "variable {} equal yz".format(var_ids["yz"]),
            ]
        if "N" not in constraints:
            for i in sim.types:
                groupid = sim[sim.initializer]["_type_groups"][i]
                typekey = f"N_{i}"
                var_ids[typekey] = Counters.new_variable_id()
                cmds.append(
                    'variable {vid} equal "count({gid})"'.format(
                        vid=var_ids[typekey], gid=groupid
                    ),
                )

        # generate temporary file names, may or may not get used but that's OK
        if mpi.world.rank_is_root:
            file_ = {
                "thermo": sim.directory.temporary_file(),
                "rdf": sim.directory.temporary_file(".data"),
                "data": sim.directory.temporary_file(".data"),
            }
        else:
            file_ = None
        file_ = mpi.world.bcast(file_)

        # thermodynamic properties
        if len(var_ids) > 0:
            sim[self]["_thermo_file"] = file_["thermo"]
            fix_ids["thermo_avg"] = Counters.new_fix_id()
            cmds += [
                (
                    "fix {fixid} all ave/time {every} 1 {every}"
                    + " "
                    + " ".join(["v_" + v_ for v_ in var_ids.values()])
                    + " mode scalar ave running"
                    ' file {filename} overwrite format " %.16e"'
                ).format(
                    fixid=fix_ids["thermo_avg"],
                    every=self.every,
                    filename=sim[self]["_thermo_file"],
                )
            ]

            sim[self]["_thermo_columns"] = {k: i for i, k in enumerate(var_ids.keys())}

        # write a data file if there are constraints on N or V
        if "N" in constraints or "V" in constraints:
            cmds += ["write_data {filename}".format(filename=file_["data"])]
            sim[self]["_constraint_data_file"] = file_["data"]

        # dump a trajectory for the RDF calculation
        rdf_params = self._get_rdf_params(sim)
        if rdf_params is not None:
            sim[self]["_rdf_params"] = rdf_params
            sim[self]["_rdf_file"] = file_["rdf"]
            sim[self]["_rdf_dump"] = WriteTrajectory(
                filename=sim[self]["_rdf_file"],
                every=rdf_params["every"],
                format="LAMMPS-dump",
                velocities=False,
                images=False,
                types=True,
                masses=False,
            )
            sim[self]["_rdf_dump"].pre_run(sim, sim_op)

        # save ids so we can remove them later
        sim[self]["_fix_ids"] = fix_ids
        sim[self]["_var_ids"] = var_ids

        return cmds

    def _post_run_commands(self, sim, sim_op):
        cmds = []
        # unfix
        for fixid in sim[self]["_fix_ids"].values():
            cmds.append("unfix {}".format(fixid))
        del sim[self]["_fix_ids"]
        # delete variables
        for var_id in sim[self]["_var_ids"].values():
            cmds.append("variable {} delete".format(var_id))
        del sim[self]["_var_ids"]

        if "_rdf_dump" in sim[self]:
            sim[self]["_rdf_dump"].post_run(sim, sim_op)

        return cmds

    def process(self, sim, sim_op):
        # first process any constraints
        constraints = sim[self]["_constraints"]
        if "N" in constraints or "V" in constraints:
            if mpi.world.rank_is_root:
                snap = lammpsio.DataFile(sim[self]["_constraint_data_file"]).read()
            else:
                snap = None

            if "N" in constraints:
                if mpi.world.rank_is_root:
                    N = {
                        i: numpy.sum(snap.typeid == sim["engine"]["types"][i])
                        for i in sim.types
                    }
                else:
                    N = None
                N = mpi.world.bcast(N)

            if "V" in constraints:
                if mpi.world.rank_is_root:
                    L = snap.box.high - snap.box.low
                    L = L[: sim.dimension]
                    tilt = snap.box.tilt
                    if tilt is None:
                        if sim.dimension == 3:
                            tilt = [0, 0, 0]
                        else:
                            tilt = [0]
                    box_array = numpy.concatenate((L, tilt))
                else:
                    box_array = None

                box_array = mpi.world.bcast_numpy(box_array)
                if sim.dimension == 3:
                    V = extent.TriclinicBox(*box_array, convention="LAMMPS")
                else:
                    V = extent.ObliqueArea(*box_array, convention="LAMMPS")

        # extract thermo properties
        # we skip the first 2 rows, which are LAMMPS junk, and slice out the
        # timestep from col. 0
        try:
            thermo = mpi.world.loadtxt(sim[self]["_thermo_file"], skiprows=2)[1:]
        except Exception as e:
            raise RuntimeError("No LAMMPS thermo file generated") from e
        columns = sim[self]["_thermo_columns"]

        if "T" not in constraints:
            T = thermo[columns["T"]]
        else:
            T = constraints["T"]

        if "P" not in constraints:
            P = thermo[columns["P"]]
        else:
            P = constraints["P"]

        if "N" not in constraints:
            N = {i: thermo[columns[f"N_{i}"]] for i in sim.types}

        if "V" not in constraints:
            if sim.dimension == 3:
                V = extent.TriclinicBox(
                    Lx=thermo[columns["Lx"]],
                    Ly=thermo[columns["Ly"]],
                    Lz=thermo[columns["Lz"]],
                    xy=thermo[columns["xy"]],
                    xz=thermo[columns["xz"]],
                    yz=thermo[columns["yz"]],
                    convention="LAMMPS",
                )
            else:
                V = extent.ObliqueArea(
                    Lx=thermo[columns["Lx"]],
                    Ly=thermo[columns["Ly"]],
                    xy=thermo[columns["xy"]],
                    convention="LAMMPS",
                )
        ens = ensemble.Ensemble(T=T, N=N, V=V, P=P)

        # extract rdfs from trajectory
        if "_rdf_params" in sim[self]:
            sim[self]["_rdf_dump"].process(sim, sim_op)
            rdf = collections.PairMatrix(sim.types)
            num_rdf_samples = 0
            if mpi.world.rank_is_root:
                _rdf_counts = {}
                _rdf_density = {}
                _rdf_num_origins = {}
                for i in sim.types:
                    _rdf_density[i] = 0
                    _rdf_num_origins[i] = 0
                    for j in sim.types:
                        _rdf_counts[i, j] = numpy.zeros(
                            sim[self]["_rdf_params"]["bins"], dtype=int
                        )
                traj = lammpsio.DumpFile(sim[self]["_rdf_file"])
                for snap in traj:
                    # get freud box
                    L = snap.box.high - snap.box.low
                    tilt = snap.box.tilt
                    if tilt is not None:
                        # scale tilt factors to HOOMD convention
                        tilt[0] /= L[1]
                        if sim.dimension == 3:
                            tilt[1] /= L[2]
                            tilt[2] /= L[2]
                    else:
                        tilt = numpy.zeros(3)
                    box_array = numpy.array(
                        [L[0], L[1], L[2], tilt[0], tilt[1], tilt[2]]
                    )
                    if sim.dimension == 2:
                        box_array[2] = 0.0
                        box_array[-2:] = 0.0
                    box = freud.box.Box.from_box(box_array, dimensions=sim.dimension)

                    # determine type masks for RDF calculations
                    # number of particles of each type was already determined above
                    type_masks = {}
                    for i in sim.types:
                        type_masks[i] = snap.typeid == sim["engine"]["types"][i]
                    # build aabb of all particles and generate a parent
                    # neighbor list with the RDF cutoff
                    aabb = freud.locality.AABBQuery(box, snap.position)
                    neighbors = aabb.query(
                        snap.position,
                        dict(
                            mode="ball",
                            r_max=sim[self]["_rdf_params"]["stop"],
                            exclude_ii=True,
                        ),
                    ).toNeighborList()
                    # filter bonds from the neighbor list if they are present
                    # bond exclusions apply regardless of order, so
                    # consider both (i,j) and (j,i) permutations
                    if (
                        sim[self]["_rdf_params"]["exclude"]
                        and sim[sim.initializer]["bonds"].N != 0
                        and len(neighbors[:]) > 0
                    ):
                        bonds = numpy.vstack(
                            [
                                sim[sim.initializer]["bonds"].members,
                                numpy.flip(
                                    sim[sim.initializer]["bonds"].members, axis=1
                                ),
                            ],
                        )
                        # Zero index bonds
                        bonds -= 1

                        bond_exclusion_filter = EnsembleAverage._cantor_pairing(
                            self, bonds, neighbors
                        )

                        neighbors.filter(bond_exclusion_filter)

                    for i in sim.types:
                        _rdf_density[i] += N[i] / box.volume
                        _rdf_num_origins[i] += N[i]
                        for j in sim.types:
                            filter_ij = numpy.logical_and(
                                type_masks[i][neighbors[:, 0]],
                                type_masks[j][neighbors[:, 1]],
                            )
                            counts, _ = numpy.histogram(
                                neighbors.distances[filter_ij],
                                bins=sim[self]["_rdf_params"]["bins"],
                                range=(0, sim[self]["_rdf_params"]["stop"]),
                            )
                            _rdf_counts[i, j] += counts
                    # then do rdfs using the AABBs

                    num_rdf_samples += 1

                for i, j in rdf:
                    if num_rdf_samples > 0:
                        bin_edges = numpy.linspace(
                            0,
                            sim[self]["_rdf_params"]["stop"],
                            sim[self]["_rdf_params"]["bins"] + 1,
                        )
                        bin_centers = 0.5 * (bin_edges[:-1] + bin_edges[1:])
                    if sim.dimension == 3:
                        bin_extents = (4 * numpy.pi / 3) * (
                            bin_edges[1:] ** 3 - bin_edges[:-1] ** 3
                        )
                    elif sim.dimension == 2:
                        bin_extents = numpy.pi * (
                            bin_edges[1:] ** 2 - bin_edges[:-1] ** 2
                        )
                    density = {k: _rdf_density[k] / num_rdf_samples for k in sim.types}
                    g = numpy.zeros_like(bin_centers)
                    if i == j:
                        if _rdf_num_origins[i] > 0 and density[i] > 0:
                            g = _rdf_counts[i, i] / (
                                _rdf_num_origins[i] * density[i] * bin_extents
                            )
                    else:
                        # this takes the weighted average of g_ij and g_ji
                        num_ij_origins = _rdf_num_origins[i] + _rdf_num_origins[j]
                        if num_ij_origins > 0:
                            if density[j] > 0:
                                g += _rdf_counts[i, j] / (
                                    num_ij_origins * density[j] * bin_extents
                                )
                            if density[i] > 0:
                                g += _rdf_counts[j, i] / (
                                    num_ij_origins * density[i] * bin_extents
                                )
                    rdf[i, j] = numpy.column_stack((bin_centers, g))
            # sync across ranks and convert to RDF object
            num_rdf_samples = mpi.world.bcast(num_rdf_samples)
            for pair in rdf:
                gr = mpi.world.bcast_numpy(rdf[pair])
                ens.rdf[pair] = ensemble.RDF(gr[:, 0], gr[:, 1])

            del sim[self]["_rdf_dump"]
        else:
            num_rdf_samples = 0

        sim[self]["ensemble"] = ens
        sim[self]["num_thermo_samples"] = None
        sim[self]["num_rdf_samples"] = num_rdf_samples

        # optionally save file
        if self.filename is not None:
            if mpi.world.rank_is_root:
                ens.save(sim.directory.file(self.filename))
            mpi.world.barrier()

    _get_rdf_params = analyze.EnsembleAverage._get_rdf_params

    def _get_constrained_quantities(self, sim, sim_op):
        if not self.assume_constraints:
            return None

        constraints = {}

        # then we opt-in the operations we know
        if isinstance(
            sim_op,
            (
                md.RunBrownianDynamics,
                md.RunLangevinDynamics,
                RunBrownianDynamics,
                RunLangevinDynamics,
            ),
        ):
            constraints["N"] = True
            constraints["T"] = md.Thermostat(sim_op.T)
            constraints["V"] = True
        elif isinstance(sim_op, (md.RunMolecularDynamics, RunMolecularDynamics)):
            constraints["N"] = True
            if sim_op.thermostat is not None:
                constraints["T"] = sim_op.thermostat
            # conjugate pair: one or the other is set
            if sim_op.barostat is not None:
                constraints["P"] = sim_op.barostat.P
            else:
                constraints["V"] = True

        # get T now
        if "T" in constraints:
            thermostat = constraints["T"]
            if thermostat.anneal:
                constraints["T"] = 0.5 * (thermostat.T[0] + thermostat.T[1])
            else:
                constraints["T"] = thermostat.T

        # defer N & V calculations until later...

        return constraints


class Record(AnalysisOperation):
    def __init__(self, filename, every, quantities):
        self.filename = filename
        self.every = _to_int(every)
        self.quantities = quantities

    def _pre_run_commands(self, sim, sim_op):
        # translate quantities into lammps variables
        quantity_map = {
            "potential_energy": "pe",
            "kinetic_energy": "ke",
            "temperature": "temp",
            "pressure": "press",
        }
        var_ids = {}
        cmds = []
        for q in self.quantities:
            var_ids[q] = Counters.new_variable_id()
            cmds.append("variable {} equal {}".format(var_ids[q], quantity_map[q]))

        # write quantities to file with fix ave/time
        if mpi.world.rank == 0:
            file_ = sim.directory.temporary_file()
        else:
            file_ = None
        sim[self]["_fix_id"] = Counters.new_fix_id()
        sim[self]["_log_file"] = mpi.world.bcast(file_)
        cmds.append(
            (
                "fix {fixid} all ave/time {every} 1 {every} {vars}"
                ' mode scalar ave one file {filename} format " %.18e"'
            ).format(
                fixid=sim[self]["_fix_id"],
                every=self.every,
                filename=sim[self]["_log_file"],
                vars=" ".join(["v_" + str(var_ids[q]) for q in self.quantities]),
            )
        )

        # stash variable ids to delete them later
        sim[self]["_var_ids"] = var_ids
        return cmds

    def _post_run_commands(self, sim, sim_op):
        cmds = ["unfix {}".format(sim[self]["_fix_id"])]
        del sim[self]["_fix_id"]
        # delete variables
        for var_id in sim[self]["_var_ids"].values():
            cmds.append("variable {} delete".format(var_id))
        del sim[self]["_var_ids"]

        return cmds

    def process(self, sim, sim_op):
        data = mpi.world.loadtxt(sim[self]["_log_file"])
        sim[self]["timestep"] = data[:, 0].astype(int)
        for i, q in enumerate(self.quantities, start=1):
            sim[self][q] = data[:, i]

        # optionally save file
        if self.filename is not None:
            if mpi.world.rank_is_root:
                analyze.Record._save(
                    sim.directory.file(self.filename), self.quantities, sim[self]
                )
            mpi.world.barrier()


class WriteTrajectory(AnalysisOperation):
    """Writes a LAMMPS dump file.

    When all options are set to True the file has the following format::

        ITEM: ATOMS id type mass x y z vx vy vz ix iy iz

    where ``id`` is the atom ID, ``x y z`` are positions, ``vx vy vz`` are
    velocities, and ``ix iy iz`` are images.

    """

    def __init__(self, filename, every, format, velocities, images, types, masses):
        self.filename = filename
        self.every = _to_int(every)
        self.format = format
        self.velocities = velocities
        self.images = images
        self.types = types
        self.masses = masses

    def _pre_run_commands(self, sim, sim_op):
        schema = analyze.WriteTrajectory._make_lammps_schema(
            self.velocities, self.images, self.types, self.masses
        )

        # determine number of columns from max index
        num_columns = 0
        for column in schema.values():
            if not isinstance(column, int):
                column = max(column)
            if column > num_columns:
                num_columns = column
        num_columns += 1

        dump_format = [None] * num_columns
        for key, column in schema.items():
            if key == "position":
                for col, name in zip(column, ("x", "y", "z")):
                    dump_format[col] = name
            elif key == "velocity":
                for col, name in zip(column, ("vx", "vy", "vz")):
                    dump_format[col] = name
            elif key == "image":
                for col, name in zip(column, ("ix", "iy", "iz")):
                    dump_format[col] = name
            elif key == "typeid":
                dump_format[column] = "type"
            elif key in ("mass", "id"):
                dump_format[column] = key
            else:
                raise KeyError(f"Unknown LAMMPS schema key {key}")
        if None in dump_format:
            raise ValueError("Noncompact schema keys")
        dump_format = " ".join(dump_format)

        dump_id = Counters.new_dump_id()
        cmds = [
            "dump {} all custom {} {} {}".format(
                dump_id, self.every, sim.directory.file(self.filename), dump_format
            ),
            "dump_modify {} append no pbc yes flush yes".format(dump_id),
        ]

        sim[self]["_dump_id"] = dump_id

        return cmds

    def _post_run_commands(self, sim, sim_op):
        cmds = ["undump {}".format(sim[self]["_dump_id"])]
        del sim[self]["_dump_id"]
        return cmds

    def process(self, sim, sim_op):
        filename = sim.directory.file(self.filename)
        file_format = analyze.WriteTrajectory._detect_format(filename, self.format)
        if file_format == "HOOMD-GSD":
            if mpi.world.rank_is_root:
                gsd_file = sim.directory.temporary_file(".gsd")
                type_map = {v: k for k, v in sim["engine"]["types"].items()}
                with gsd.hoomd.open(gsd_file, _gsd_write_mode) as t:
                    for snap in lammpsio.DumpFile(filename, sort_ids=True):
                        frame = snap.to_hoomd_gsd(type_map)
                        t.append(frame)
                shutil.move(gsd_file, filename)
            mpi.world.barrier()


class LAMMPS(simulate.Simulation):
    """Simulation using LAMMPS.

    A simulation is performed using `LAMMPS <https://docs.lammps.org>`_.
    LAMMPS is a molecular dynamics program that can execute on both CPUs and
    GPUs, as a single process or with MPI parallelism. The launch configuration
    will be automatically selected for you when the simulation is run.

    The version of LAMMPS must be 29 Sep 2021 or newer. It is recommended to build
    LAMMPS with its `Python interface <https://docs.lammps.org/Python_head.html>`_.
    However, it is possible to run LAMMPS as a binary by specifying ``executable``::

        relentless.simulate.LAMMPS(init, ops, executable="lmp_serial")

    This can be helpful if you do not have a build of LAMMPS with Python support
    enabled; however, it will typically be a bit slower than running LAMMPS via
    Python. To run LAMMPS as an executable with MPI support, you should **not**
    launch ``relentless`` with ``mpirexec``, and instead should include the
    ``mpiexec` command and options in the ``executable``::

        relentless.simulate.LAMMPS(init, ops, executable="mpiexec -n 8 lmp_mpi")

    .. warning::

        LAMMPS requires that tabulated pair potentials do not include an entry for
        :math:`r = 0`. Make sure to set
        :attr:`~relentless.simulate.PairPotentialTabulator.rmin` to a small value
        larger than 0.

    Parameters
    ----------
    initializer : :class:`~relentless.simulate.SimulationOperation`
        Operation that initializes the simulation.
    operations : array_like
        :class:`~relentless.simulate.SimulationOperation` to execute for run.
        Defaults to ``None``, which means nothing is done after initialization.
    quiet : bool
        If ``True``, silence LAMMPS screen output. Setting this to ``False`` can
        be helpful for debugging but would be very noisy in a long production
        simulation.
    types : dict
        Mapping from relentless types to LAMMPS integer types. This mapping may
        be used during initialization (and is required for some operations).
    executable : str
        LAMMPS executable. If specified, LAMMPS will be run as a binary
        application rather than its Python library.

    Raises
    ------
    ImportError
        If the :mod:`lammps` package is not found.

    """

    def __init__(
        self,
        initializer,
        operations=None,
        quiet=True,
        types=None,
        executable=None,
        atom_style="atomic",
    ):
        # test executable if it is specified
        if executable is not None:
            # disallow launching LAMMPS under MPI. this may be slightly too strict,
            # but we can relax it later if needed.
            if mpi.world.enabled:
                raise RuntimeError(
                    "LAMMPS cannot be run under MPI with an executable."
                    " Put mpiexec in the executable instead."
                )
            # test the executable
            result = subprocess.run(
                executable + " -help", shell=True, capture_output=True, text=True
            )
            if result.returncode != 0:
                raise OSError(
                    "LAMMPS executable {} failed to launch.".format(executable)
                )
            self.executable = executable
            lines = result.stdout.splitlines()
            for i, line in enumerate(result.stdout.splitlines()):
                if "Large-scale Atomic/Molecular Massively Parallel Simulator" in line:
                    # these split indexes are hardcoded based on standard help output
                    version_str = line.split("-")[2].strip()
                    # then this coerces the version into the LAMMPS integer format
                    self.version = int(
                        datetime.datetime.strptime(version_str, "%d %b %Y").strftime(
                            "%Y%m%d"
                        )
                    )
                elif line == "Installed packages:":
                    installed_packages = []
                    for line_ in lines[i + 2 :]:
                        if len(line_) == 0:
                            break
                        installed_packages += line_.strip().split()
                    self.packages = tuple(installed_packages)
        else:
            if not _lammps_found:
                raise ImportError("LAMMPS not found.")

            self.executable = None
            lmp = lammps.lammps(
                cmdargs=[
                    "-echo",
                    "none",
                    "-log",
                    "none",
                    "-screen",
                    "none",
                    "-nocite",
                ]
            )
            self.version = lmp.version()
            self.packages = tuple(lmp.installed_packages)
            del lmp
        if self.version < 20210929:
            raise ImportError("Only LAMMPS 29 Sep 2021 or newer is supported.")

        super().__init__(initializer, operations)
        self.quiet = quiet
        self.types = types
        self.atom_style = atom_style

    def _post_run(self, sim):
        # force all the lammps commands to execute, since the operations did
        # not actually do it
        if not sim["engine"]["use_python"]:
            # send the commands to file
            if mpi.world.rank_is_root:
                file_ = sim.directory.temporary_file()
                with open(file_, "w") as f:
                    for cmd in sim["engine"]["_lammps_commands"]:
                        f.write(cmd + "\n")
            else:
                file_ = None
            file_ = mpi.world.bcast(file_)

            # then run lammps as an executable
            run_cmd = sim["engine"]["_lammps"] + ["-i", file_]
            subprocess.run(" ".join(run_cmd), shell=True, check=True)

        # then keep going
        super()._post_run(sim)

    def _initialize_engine(self, sim):
        if self.quiet:
            launch_args = [
                "-echo",
                "none",
                "-log",
                "none",
                "-screen",
                "none",
                "-nocite",
            ]
        else:
            launch_args = [
                "-echo",
                "screen",
                "-log",
                sim.directory.file("log.lammps"),
                "-nocite",
            ]

        sim["engine"]["version"] = self.version
        sim["engine"]["packages"] = self.packages
        if self.executable is not None:
            sim["engine"]["use_python"] = False
            sim["engine"]["_lammps"] = [self.executable] + launch_args
        else:
            sim["engine"]["use_python"] = True
            sim["engine"]["_lammps"] = lammps.lammps(cmdargs=launch_args)
        sim["engine"]["_lammps_commands"] = []

        sim["engine"]["types"] = self.types
        sim["engine"]["units"] = "lj"
        sim["engine"]["atom_style"] = self.atom_style

    # initialize
    _InitializeFromFile = InitializeFromFile
    _InitializeRandomly = InitializeRandomly

    # md
    _MinimizeEnergy = MinimizeEnergy
    _RunBrownianDynamics = RunBrownianDynamics
    _RunLangevinDynamics = RunLangevinDynamics
    _RunMolecularDynamics = RunMolecularDynamics

    # analyze
    _EnsembleAverage = EnsembleAverage
    _Record = Record
    _WriteTrajectory = WriteTrajectory


def _to_int(a):
    b = int(a)
    if b != (a):
        raise ValueError("Unable to cast to integer")
    return b<|MERGE_RESOLUTION|>--- conflicted
+++ resolved
@@ -218,11 +218,8 @@
         sim.masses.update(masses)
         dim_safe = mpi.world.bcast(dim_safe)
         bond_type_label = mpi.world.bcast(bond_type_label)
-<<<<<<< HEAD
+        angle_type_label = mpi.world.bcast(angle_type_label)
         dihedral_type_label = mpi.world.bcast(dihedral_type_label)
-=======
-        angle_type_label = mpi.world.bcast(angle_type_label)
->>>>>>> 5736f886
         has_bonds = mpi.world.bcast(has_bonds)
         has_angles = mpi.world.bcast(has_angles)
         has_dihedrals = mpi.world.bcast(has_dihedrals)
@@ -251,7 +248,19 @@
                     raise ValueError("Bond potential/force is infinite at evaluated r")
             NrB = len(rB)
 
-<<<<<<< HEAD
+        if has_angles:
+            uA = collections.FixedKeyDict(angle_type_label.types)
+            fA = collections.FixedKeyDict(angle_type_label.types)
+            for i in angle_type_label.types:
+                thetaA, uA[i], fA[i] = (
+                    sim.potentials.angle.linear_space,
+                    sim.potentials.angle.energy(key=i),
+                    sim.potentials.angle.force(key=i),
+                )
+                if numpy.any(numpy.isinf(uA[i])):
+                    raise ValueError("Angle potential/force is infinite at evaluated r")
+            NthetaA = len(thetaA)
+
         if has_dihedrals:
             uD = collections.FixedKeyDict(dihedral_type_label.types)
             fD = collections.FixedKeyDict(dihedral_type_label.types)
@@ -266,20 +275,6 @@
                         "Dihedral potential/force is infinite at evaluated r"
                     )
             NrD = len(rD)
-=======
-        if has_angles:
-            uA = collections.FixedKeyDict(angle_type_label.types)
-            fA = collections.FixedKeyDict(angle_type_label.types)
-            for i in angle_type_label.types:
-                thetaA, uA[i], fA[i] = (
-                    sim.potentials.angle.linear_space,
-                    sim.potentials.angle.energy(key=i),
-                    sim.potentials.angle.force(key=i),
-                )
-                if numpy.any(numpy.isinf(uA[i])):
-                    raise ValueError("Angle potential/force is infinite at evaluated r")
-            NthetaA = len(thetaA)
->>>>>>> 5736f886
 
         def pair_map(sim, pair):
             # Map lammps type indexes as a pair, lowest type first
@@ -345,21 +340,6 @@
                                 )
                             )
 
-<<<<<<< HEAD
-                # write dihedral potentials into the file
-                if has_dihedrals:
-                    fw.write("# LAMMPS tabulated dihedral potentials\n")
-                    for i in dihedral_type_label.types:
-                        fw.write("# dihedral DIHEDRAL_TABLE_{}\n\n".format(i))
-                        fw.write("DIHEDRAL_TABLE_{}\n".format(i))
-                        fw.write("N {N} RADIANS \n\n".format(N=NrD))
-                        for idx, (rD_, uD_, fD_) in enumerate(
-                            zip(rD, uD[i], fD[i]), start=1
-                        ):
-                            fw.write(
-                                "{id} {rD} {uD} {fD}\n".format(
-                                    id=idx, rD=rD_, uD=uD_, fD=fD_
-=======
                 if has_angles:
                     fw.write("# LAMMPS tabulated angle potentials\n")
                     for i in angle_type_label.types:
@@ -376,7 +356,22 @@
                             fw.write(
                                 "{id} {thetaA} {uA} {fA}\n".format(
                                     id=idx, thetaA=thetaA_, uA=uA_, fA=fA_
->>>>>>> 5736f886
+                                )
+                            )
+
+                # write dihedral potentials into the file
+                if has_dihedrals:
+                    fw.write("# LAMMPS tabulated dihedral potentials\n")
+                    for i in dihedral_type_label.types:
+                        fw.write("# dihedral DIHEDRAL_TABLE_{}\n\n".format(i))
+                        fw.write("DIHEDRAL_TABLE_{}\n".format(i))
+                        fw.write("N {N} RADIANS \n\n".format(N=NrD))
+                        for idx, (rD_, uD_, fD_) in enumerate(
+                            zip(rD, uD[i], fD[i]), start=1
+                        ):
+                            fw.write(
+                                "{id} {rD} {uD} {fD}\n".format(
+                                    id=idx, rD=rD_, uD=uD_, fD=fD_
                                 )
                             )
 
@@ -397,13 +392,10 @@
             if sim.potentials.pair.exclusions is not None:
                 if "1-2" in sim.potentials.pair.exclusions:
                     excl_12 = 0.0
-<<<<<<< HEAD
+                if "1-3" in sim.potentials.pair.exclusions:
+                    excl_13 = 0.0
                 if "1-4" in sim.potentials.pair.exclusions:
                     excl_14 = 0.0
-=======
-                if "1-3" in sim.potentials.pair.exclusions:
-                    excl_13 = 0.0
->>>>>>> 5736f886
             cmds += [f"special_bonds lj/coul {excl_12} {excl_13} {excl_14}"]
 
         if has_bonds:
