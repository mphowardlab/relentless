<<<<<<< HEAD
import pathlib
=======
import numpy
>>>>>>> f4fd5022

from . import simulate


class EnsembleAverage(simulate.DelegatedAnalysisOperation):
    """Compute average properties.

    Parameters
    ----------
    filename : str
        Filename to record quantities to. May be set to ``None`` so that no
        file is written.
    every : int
        Interval of time steps at which to average thermodynamic properties of
        the ensemble.
    rdf : dict
        Options for computing the :class:`~relentless.model.ensemble.RDF`.
        If specified, the RDF is computed for each pair of types in the simulation.

        The dictionary **must** have the following keys:

        - ``stop``: largest bin distance
        - ``num``: number of bins

        It *may* also have the following keys:

        - ``every``: sampling frequency (defaults to the same as for properties)
    assume_constraints : bool
        If ``True``, allow the analyzer to assume that constraints implied by
        the :class:`~relentless.simulate.SimulationOperation` are valid. This
        can decrease the simulation time required. For example, the number of
        particles of each type only needs to be computed once for a
        constant-number integrator.

        .. note::

            An implementation of this operation is not *required* to do anything
            when this option is set, but it is *allowed* to.

    """

    def __init__(self, filename, every, rdf=None, assume_constraints=False):
        self.filename = filename
        self.every = every
        self.rdf = rdf
        self.assume_constraints = assume_constraints

    def _make_delegate(self, sim):
        return self._get_delegate(
            sim,
            filename=self.filename,
            every=self.every,
            rdf=self.rdf,
            assume_constraints=self.assume_constraints,
        )

    def _get_rdf_params(self, sim):
        if self.rdf is not None:
            # required keys
            if "num" not in self.rdf:
                raise KeyError("Number of bins is required for RDF")
            if "stop" not in self.rdf:
                raise KeyError("Stopping distance is required for RDF")

            # optional keys
            if "every" in self.rdf:
                rdf_every = self.rdf["every"]
                if rdf_every % self.every != 0:
                    raise ValueError("RDF every must be a multiple of every")
            else:
                rdf_every = self.every

            rdf_params = {
                "bins": self.rdf["num"],
                "stop": self.rdf["stop"],
                "every": rdf_every,
            }
        else:
            rdf_params = None
        return rdf_params


class Record(simulate.DelegatedAnalysisOperation):
    """Record quantities during a simulation.

    This analysis operation records a time series of values during a simulation.
    The data associated with each quantity is stored in a data key for this
    operation. Additionally, the ``"timestep"`` key gives the simulation steps
    that the quantities were recorded at.

    Parameters
    ----------
    filename : str
        Filename to record quantities to. May be set to ``None`` so that no
        file is written.
    every : int
        Interval of time steps at which to record values.
    quantities : str or list
        One or more quantities to record. Valid values are:

        - ``"potential_energy"``: Total potential energy.
        - ``"kinetic_energy"``: Total kinetic energy.
        - ``"temperature"``: Temperature.
        - ``"pressure"``: Pressure.

    """

    def __init__(self, filename, every, quantities):
        self.filename = filename
        self.quantities = quantities
        self.every = every

    def _make_delegate(self, sim):
        return self._get_delegate(
            sim,
            filename=self.filename,
            every=self.every,
            quantities=self.quantities,
        )

    @property
    def quantities(self):
        return self._quantities

    @quantities.setter
    def quantities(self, value):
        if isinstance(value, str):
            value = [
                value,
            ]
        else:
            value = list(value)
        self._quantities = value

    @staticmethod
    def _save(filename, quantities, data):
        numpy.savetxt(
            filename,
            numpy.column_stack([data["timestep"]] + [data[q] for q in quantities]),
            header="timestep " + " ".join(quantities),
        )


class WriteTrajectory(simulate.DelegatedAnalysisOperation):
    """Write a simulation trajectory to file.

    The ``filename`` is relative to the directory where the simulation is being
    run. Regardless of the file extension, the file format is currently restricted
    to be native to the specific simulation backend. Any existing file of the
    same name will be overwritten.

    Particle positions, wrapped into the periodic simulation box, are always
    included in the trajectory. Additional properties can be opted in.

    Parameters
    ----------
    filename : str
        Name of the trajectory file to be written, as a relative path.
    every : int
        Interval of time steps at which to write a snapshot.
    format : str
        File format, from the following:

        - ``"HOOMD-GSD"``: HOOMD GSD file
        - ``"LAMMPS-dump"``: LAMMPS dump file

        If ``None`` (default), ``format`` is inferred from the ``filename``
        according to the following ordered rules:

        - Files with ``.gsd`` as their sufix are HOOMD-GSD.
        - Files with ``.dump`` or ``.lammpstrj`` anywhere in their suffix or
          ``dump`` as the stem of their file name are LAMMPS-dump.

        Simulations are *encouraged* but not *required* to support as many file
        formats as possible.
    velocities : bool
        Include particle velocities.
    images : bool
        Include particle images.
    types : bool
        Include particle types.
    masses : bool
        Include particle masses.

    """

    def __init__(
        self,
        filename,
        every,
        format=None,
        velocities=False,
        images=False,
        types=False,
        masses=False,
    ):
        self.filename = filename
        self.every = every
        self.format = format
        self.velocities = velocities
        self.images = images
        self.types = types
        self.masses = masses

    def _make_delegate(self, sim):
        return self._get_delegate(
            sim,
            filename=self.filename,
            every=self.every,
            format=self.format,
            velocities=self.velocities,
            images=self.images,
            types=self.types,
            masses=self.masses,
        )

    @staticmethod
    def _detect_format(filename, format=None):
        if format is not None:
            known_formats = (
                "HOOMD-GSD",
                "LAMMPS-dump",
            )
            if format not in known_formats:
                raise ValueError(
                    "Format not recognized, must be one of: " + " ".join(known_formats)
                )
            format_ = format
        else:
            file_path = pathlib.Path(filename)

            file_suffix = file_path.suffix
            file_suffixes = file_path.suffixes
            suffix_length = sum(len(ext) for ext in file_suffixes)
            file_stem = file_path.stem[:-suffix_length]

            format_ = None
            if file_suffix == ".gsd":
                format_ = "HOOMD-GSD"
            elif (
                ".lammpstrj" in file_suffixes
                or ".dump" in file_suffixes
                or file_stem == "dump"
            ):
                format_ = "LAMMPS-dump"

        return format_

    @staticmethod
    def _make_lammps_schema(velocities, images, types, masses):
        schema = {"id": 0}
        column = 1
        if types:
            schema["typeid"] = column
            column += 1
        if masses:
            schema["mass"] = column
            column += 1
        # position is always written
        schema["position"] = (column, column + 1, column + 2)
        column += 3
        if velocities:
            schema["velocity"] = (column, column + 1, column + 2)
            column += 3
        if images:
            schema["image"] = (column, column + 1, column + 2)
            column += 3
        return schema<|MERGE_RESOLUTION|>--- conflicted
+++ resolved
@@ -1,8 +1,6 @@
-<<<<<<< HEAD
 import pathlib
-=======
+
 import numpy
->>>>>>> f4fd5022
 
 from . import simulate
 
