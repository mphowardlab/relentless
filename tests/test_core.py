"""Unit tests for core module."""
import unittest
import numpy as np

import relentless

class test_Interpolator(unittest.TestCase):
    """Unit tests for core.Interpolator."""

    def test_init(self):
        """Test creation from data."""

        #test construction with tuple input
        f = relentless.core.Interpolator(x=(-1,0,1), y=(-2,0,2))
        self.assertEqual(f.domain, (-1,1))

        #test construction with list input
        f = relentless.core.Interpolator(x=[-1,0,1], y=[-2,0,2])
        self.assertEqual(f.domain, (-1,1))

        #test construction with numpy array input
        f = relentless.core.Interpolator(x=np.array([-1,0,1]),
                                         y=np.array([-2,0,2]))
        self.assertEqual(f.domain, (-1,1))

        #test construction with mixed input
        f = relentless.core.Interpolator(x=[-1,0,1], y=(-2,0,2))
        self.assertEqual(f.domain, (-1,1))

        #test construction with scalar input
        with self.assertRaises(ValueError):
            f = relentless.core.Interpolator(x=1, y=2)

        #test construction with 2d-array input
        with self.assertRaises(ValueError):
            f = relentless.core.Interpolator(x=np.array([[-1,0,1], [-2,2,4]]),
                                             y=np.array([[-1,0,1], [-2,2,4]]))

        #test construction with x and y having different lengths
        with self.assertRaises(ValueError):
            f = relentless.core.Interpolator(x=[-1,0], y=[-2,0,2])

        #test construction with non-strictly-increasing domain
        with self.assertRaises(ValueError):
            f = relentless.core.Interpolator(x=(0,1,-1), y=(0,2,-2))

    def test_call(self):
        """Test calls, both scalar and array."""
        f = relentless.core.Interpolator(x=(-1,0,1), y=(-2,0,2))

        #test scalar call
        self.assertAlmostEqual(f(-0.5), -1.0)
        self.assertAlmostEqual(f(0.5), 1.0)

        #test array call
        np.testing.assert_allclose(f([-0.5,0.5]), [-1.0,1.0])

    def test_extrap(self):
        """Test extrapolation calls."""
        f = relentless.core.Interpolator(x=(-1,0,1), y=(-2,0,2))

        #test extrap below lo
        self.assertAlmostEqual(f(-2), -2.0)

        #test extrap above hi
        self.assertAlmostEqual(f(2), 2.0)

        #test extrap below low and above hi
        np.testing.assert_allclose(f([-2,2]), [-2.0,2.0])

        #test combined extrapolation and interpolation
        np.testing.assert_allclose(f([-2,0.5,2]), [-2.0,1.0,2.0])

class test_PairMatrix(unittest.TestCase):
    """Unit tests for core.PairMatrix."""

    def test_init(self):
        """Test construction with different list types."""
<<<<<<< HEAD
=======

>>>>>>> a0fa49b8
        types = ('A','B')
        pairs  = (('A','B'), ('B','B'), ('A','A'))

        #test construction with tuple input
        m = relentless.core.PairMatrix(types=('A','B'))
        self.assertEqual(m.types, types)
        self.assertCountEqual(m.pairs, pairs)

        #test construction with list input
        m = relentless.core.PairMatrix(types=['A','B'])
        self.assertEqual(m.types, types)
        self.assertCountEqual(m.pairs, pairs)

        types = ('A',)
        pairs = (('A','A'),)

        #test construction with single type tuple
        m = relentless.core.PairMatrix(types=('A',))
        self.assertEqual(m.types, types)
        self.assertCountEqual(m.pairs, pairs)

        #test construction with int type input
        with self.assertRaises(TypeError):
            m = relentless.core.PairMatrix(types=(1,2))

        #test construction with mixed type input
        with self.assertRaises(TypeError):
            m = relentless.core.PairMatrix(types=('1',2))

    def test_accessors(self):
        """Test get and set methods on pairs."""
<<<<<<< HEAD
=======

>>>>>>> a0fa49b8
        m = relentless.core.PairMatrix(types=('A','B'))

        #test set and get for each pair type
        m['A','A']['energy'] = 1.0
        self.assertEqual(m['A','A']['energy'], 1.0)
        self.assertEqual(m['A','B'], {})
        self.assertEqual(m['B','B'], {})

        m['A','B']['energy'] = -1.0
        self.assertEqual(m['A','A']['energy'], 1.0)
        self.assertEqual(m['A','B']['energy'], -1.0)
        self.assertEqual(m['B','B'], {})

        m['B','B']['energy'] = 1.0
        self.assertEqual(m['A','A']['energy'], 1.0)
        self.assertEqual(m['A','B']['energy'], -1.0)
        self.assertEqual(m['B','B']['energy'], 1.0)

        #test key order equality
        self.assertEqual(m['A','B'], m['B','A'])

        #test re-set and get
        m['A','A']['energy'] = 2.0
        self.assertEqual(m['A','A']['energy'], 2.0)
        self.assertEqual(m['A','B']['energy'], -1.0)
        self.assertEqual(m['B','B']['energy'], 1.0)

        m['A','B']['energy'] = -1.5
        self.assertEqual(m['A','A']['energy'], 2.0)
        self.assertEqual(m['A','B']['energy'], -1.5)
        self.assertEqual(m['B','B']['energy'], 1.0)

        m['B','B']['energy'] = 0.0
        self.assertEqual(m['A','A']['energy'], 2.0)
        self.assertEqual(m['A','B']['energy'], -1.5)
        self.assertEqual(m['B','B']['energy'], 0.0)

        #test setting multiple parameters and get
        m['A','A']['mass'] = 1.0
        self.assertEqual(m['A','A']['mass'], 1.0)
        self.assertEqual(m['A','A']['energy'], 2.0)
        self.assertEqual(m['A','A'], {'energy':2.0, 'mass':1.0})

        m['A','B']['mass'] = 3.0
        self.assertEqual(m['A','B']['mass'], 3.0)
        self.assertEqual(m['A','B']['energy'], -1.5)
        self.assertEqual(m['A','B'], {'energy':-1.5, 'mass':3.0})

        m['B','B']['mass'] = 5.0
        self.assertEqual(m['B','B']['mass'], 5.0)
        self.assertEqual(m['B','B']['energy'], 0.0)
        self.assertEqual(m['B','B'], {'energy':0.0, 'mass':5.0})

        #test setting paramters for invalid keys
        with self.assertRaises(KeyError):
            x = m['C','C']
        with self.assertRaises(KeyError):
            x = m['A','C']

    def test_iteration(self):
        """Test iteration on the matrix."""
        m = relentless.core.PairMatrix(types=('A','B'))

        #test iteration for initialization
        for pair in m:
            m[pair]['mass'] = 2.0
            m[pair]['energy'] = 1.0
        self.assertEqual(m['A','B'], {'energy':1.0, 'mass':2.0})
        self.assertEqual(m['A','A'], {'energy':1.0, 'mass':2.0})
        self.assertEqual(m['B','B'], {'energy':1.0, 'mass':2.0})

        #test resetting values manually
        m['A','B']['mass'] = 2.5
        m['A','A']['energy'] = 1.5
        self.assertEqual(m['A','B'], {'energy':1.0, 'mass':2.5})
        self.assertEqual(m['A','A'], {'energy':1.5, 'mass':2.0})
        self.assertEqual(m['B','B'], {'energy':1.0, 'mass':2.0})

        #test re-iteration for setting values
        for pair in m:
            m[pair]['energy'] = 3.0
        self.assertEqual(m['A','B'], {'energy':3.0, 'mass':2.5})
        self.assertEqual(m['A','A'], {'energy':3.0, 'mass':2.0})
        self.assertEqual(m['B','B'], {'energy':3.0, 'mass':2.0})

class test_TypeDict(unittest.TestCase):
    """Unit tests for core.TypeDict."""

    def test_init(self):
        """Test construction with different list types."""
        types = ('A','B')
        default = {'A':1.0, 'B':1.0}

        #test construction with tuple input
        d = relentless.core.TypeDict(types=('A','B'))
        self.assertEqual(d.types, types)

        #test construction with list input
        d = relentless.core.TypeDict(types=['A','B'])
        self.assertEqual(d.types, types)

        #test construction with defined default input
        d = relentless.core.TypeDict(types=('A','B'), default=1.0)
        self.assertEqual(d.types, types)
        self.assertEqual(d._data, default)

        types = ('A',)

        #test construction with single-type tuple input
        d = relentless.core.TypeDict(types=('A',))
        self.assertEqual(d.types, types)

        #test construction with int type input
        with self.assertRaises(TypeError):
            d = relentless.core.TypeDict(types=(1,2))

        #test construction with mixed type input
        with self.assertRaises(TypeError):
            d = relentless.core.TypeDict(types=('1',2))

    def test_accessors(self):
        """Test get and set methods on types."""
        d = relentless.core.TypeDict(types=('A','B'))

        #test setting and getting values
        d['A'] = 1.0
        self.assertEqual(d['A'], 1.0)
        self.assertEqual(d['B'], None)

        d['B'] = 1.0
        self.assertEqual(d['A'], 1.0)
        self.assertEqual(d['B'], 1.0)

        #test re-setting and getting values
        d['A'] = 2.0
        self.assertEqual(d['A'], 2.0)
        self.assertEqual(d['B'], 1.0)

        d['B'] = 1.5
        self.assertEqual(d['A'], 2.0)
        self.assertEqual(d['B'], 1.5)

        #test getting invalid key
        with self.assertRaises(KeyError):
            x = d['C']

    def test_iteration(self):
        """Test iteration on the dictionary."""
        d = relentless.core.TypeDict(types=('A','B'))

        #test iteration for setting values
        for t in d:
            d[t] = 1.0
        self.assertEqual(d['A'], 1.0)
        self.assertEqual(d['B'], 1.0)

        #test manual re-setting of values
        d['A'] = 2.0
        self.assertEqual(d['A'], 2.0)
        self.assertEqual(d['B'], 1.0)

        d['B'] = 1.5
        self.assertEqual(d['A'], 2.0)
        self.assertEqual(d['B'], 1.5)

        #test iteration for re-setting values
        for t in d:
            d[t] = 3.0
        self.assertEqual(d['A'], 3.0)
        self.assertEqual(d['B'], 3.0)

    def test_copy(self):
        """Test copying custom dict to standard dict."""
        d = relentless.core.TypeDict(types=('A','B'))

        #test copying for empty dict
        dict_var = {'A':None, 'B':None}
        self.assertEqual(d.todict(), dict_var)

        #test copying for partially filled dict
        dict_var = {'A':None, 'B':1.0}
        d['B'] = 1.0
        self.assertEqual(d.todict(), dict_var)

        #test copying for full dict
        dict_var = {'A':1.0, 'B':1.0}
        d['A'] = 1.0
        self.assertEqual(d.todict(), dict_var)

class test_Variable(unittest.TestCase):
    """Unit tests for core.Variable."""

    def test_init(self):
        """Test construction with different bounds."""
        #test with no bounds and non-default value of `const`
        v = relentless.core.Variable(value=1.0, const=True)
        self.assertAlmostEqual(v.value, 1.0)
        self.assertEqual(v.const, True)
        self.assertEqual(v.low, None)
        self.assertEqual(v.high, None)
        self.assertEqual(v.isfree(), True)
        self.assertEqual(v.atlow(), False)
        self.assertEqual(v.athigh(), False)

        #test in between low and high bounds
        v = relentless.core.Variable(value=1.2, low=0.0, high=2.0)
        self.assertAlmostEqual(v.value, 1.2)
        self.assertAlmostEqual(v.low, 0.0)
        self.assertAlmostEqual(v.high, 2.0)
        self.assertEqual(v.isfree(), True)
        self.assertEqual(v.atlow(), False)
        self.assertEqual(v.athigh(), False)

        #test below low bound
        v = relentless.core.Variable(value=-1, low=0.5)
        self.assertAlmostEqual(v.value, 0.5)
        self.assertAlmostEqual(v.low, 0.5)
        self.assertEqual(v.high, None)
        self.assertEqual(v.isfree(), False)
        self.assertEqual(v.atlow(), True)
        self.assertEqual(v.athigh(), False)

        #test above high bound
        v = relentless.core.Variable(value=2.2, high=2.0)
        self.assertAlmostEqual(v.value, 2.0)
        self.assertEqual(v.high, 2.0)
        self.assertEqual(v.low, None)
        self.assertEqual(v.isfree(), False)
        self.assertEqual(v.atlow(), False)
        self.assertEqual(v.athigh(), True)

        #test invalid value initialization
        with self.assertRaises(ValueError):
            v = relentless.core.Variable(value='4')

    def test_clamp(self):
        """Test methods for clamping values with bounds."""
        #construction with only low bound
        v = relentless.core.Variable(value=0.0, low=2.0)
        #test below low
        val,state = v.clamp(1.0)
        self.assertAlmostEqual(val, 2.0)
        self.assertEqual(state, v.State.LOW)
        #test at low
        val,state = v.clamp(2.0)
        self.assertAlmostEqual(val, 2.0)
        self.assertEqual(state, v.State.LOW)
        #test above low
        val,state = v.clamp(3.0)
        self.assertAlmostEqual(val, 3.0)
        self.assertEqual(state, v.State.FREE)

        #construction with low and high bounds
        v = relentless.core.Variable(value=0.0, low=0.0, high=2.0)
        #test below low
        val,state = v.clamp(-1.0)
        self.assertAlmostEqual(val, 0.0)
        self.assertEqual(state, v.State.LOW)
        #test between bounds
        val,state = v.clamp(1.0)
        self.assertAlmostEqual(val, 1.0)
        self.assertEqual(state, v.State.FREE)
        #test above high
        val,state = v.clamp(2.5)
        self.assertAlmostEqual(val, 2.0)
        self.assertEqual(state, v.State.HIGH)

        #construction with no bounds
        v = relentless.core.Variable(value=0.0)
        #test free variable
        val,state = v.clamp(1.0)
        self.assertAlmostEqual(val, 1.0)
        self.assertEqual(state, v.State.FREE)

    def test_value(self):
        """Test methods for setting values and checking bounds."""
        #test construction with value between bounds
        v = relentless.core.Variable(value=0.0, low=-1.0, high=1.0)
        self.assertAlmostEqual(v.value, 0.0)
        self.assertEqual(v.state, v.State.FREE)

        #test below low
        v.value = -1.5
        self.assertAlmostEqual(v.value, -1.0)
        self.assertEqual(v.state, v.State.LOW)

        #test above high
        v.value = 3
        self.assertAlmostEqual(v.value, 1.0)
        self.assertEqual(v.state, v.State.HIGH)

        #test invalid value
        with self.assertRaises(ValueError):
            v.value = '0'

if __name__ == '__main__':
    unittest.main()<|MERGE_RESOLUTION|>--- conflicted
+++ resolved
@@ -76,10 +76,6 @@
 
     def test_init(self):
         """Test construction with different list types."""
-<<<<<<< HEAD
-=======
-
->>>>>>> a0fa49b8
         types = ('A','B')
         pairs  = (('A','B'), ('B','B'), ('A','A'))
 
@@ -111,10 +107,6 @@
 
     def test_accessors(self):
         """Test get and set methods on pairs."""
-<<<<<<< HEAD
-=======
-
->>>>>>> a0fa49b8
         m = relentless.core.PairMatrix(types=('A','B'))
 
         #test set and get for each pair type
