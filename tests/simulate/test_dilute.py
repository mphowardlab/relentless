--- conflicted
+++ resolved
@@ -17,14 +17,9 @@
 
     def test_run(self):
         """Test run method."""
-<<<<<<< HEAD
-        analyzer = relentless.simulate.dilute.AddEnsembleAnalyzer()
-        ens = relentless.ensemble.Ensemble(T=1.0, V=relentless.extent.Cube(L=2.0), N={'A':2,'B':3})
-=======
         analyzer = relentless.simulate.dilute.AddEnsembleAnalyzer(
             check_thermo_every=1, check_rdf_every=1, rdf_dr=0.1)
         ens = relentless.ensemble.Ensemble(T=1.0, V=relentless.volume.Cube(L=2.0), N={'A':2,'B':3})
->>>>>>> 35205de7
 
         # set up potentials
         pot = LinPot(ens.types,params=('m',))
@@ -42,14 +37,9 @@
 
     def test_inf_potential(self):
         """Test potential with infinite value."""
-<<<<<<< HEAD
-        analyzer = relentless.simulate.dilute.AddEnsembleAnalyzer()
-        ens = relentless.ensemble.Ensemble(T=1.0, V=relentless.extent.Cube(L=2.0), N={'A':2,'B':3})
-=======
         analyzer = relentless.simulate.dilute.AddEnsembleAnalyzer(
             check_thermo_every=1, check_rdf_every=1, rdf_dr=0.1)
         ens = relentless.ensemble.Ensemble(T=1.0, V=relentless.volume.Cube(L=2.0), N={'A':2,'B':3})
->>>>>>> 35205de7
 
         # test with potential that has infinite potential at low r
         pot = relentless.potential.LennardJones(types=('A','B'))
