"""Unit tests for relentless.simulate.hoomd."""
import tempfile
import unittest

try:
    import hoomd
except ImportError:
    pass
try:
    import gsd.hoomd
    _found_gsd = True
except ImportError:
    _found_gsd = False
import numpy

import relentless
from ..potential.test_pair import LinPot

_has_modules = (relentless.simulate.hoomd._hoomd_found and
                relentless.simulate.hoomd._freud_found and
                _found_gsd)

@unittest.skipIf(not _has_modules, "HOOMD, freud, and/or GSD not installed")
class test_HOOMD(unittest.TestCase):
    """Unit tests for relentless.HOOMD"""

    def setUp(self):
        self._tmp = tempfile.TemporaryDirectory()
        self.directory = relentless.data.Directory(self._tmp.name)

    # mock (NVT) ensemble and potential for testing
    def ens_pot(self):
        ens = relentless.ensemble.Ensemble(T=2.0, V=relentless.volume.Cube(L=20.0), N={'A':2,'B':3})

        # setup potentials
        pot = LinPot(ens.types,params=('m',))
        for pair in pot.coeff:
            pot.coeff[pair]['m'] = 2.0
        pots = relentless.simulate.Potentials()
        pots.pair.potentials.append(pot)
        pots.pair.rmax = 3.0
        pots.pair.num = 4

        return (ens,pots)

    # mock gsd file for testing
    def create_gsd(self):
        with gsd.hoomd.open(name=self.directory.file('test.gsd'), mode='wb') as f:
            s = gsd.hoomd.Snapshot()
            s.particles.N = 5
            s.particles.types = ['A','B']
            s.particles.typeid = [0,0,1,1,1]
            s.particles.position = numpy.random.uniform(low=-5.0,high=5.0,size=(5,3))
            s.configuration.box = [20,20,20,0,0,0]
            f.append(s)
        return f

    def test_initialize(self):
        """Test running initialization simulation operations."""
        # InitializeFromFile
        ens,pot = self.ens_pot()
        f = self.create_gsd()
        op = relentless.simulate.InitializeFromFile(filename=f.file.name)
        h = relentless.simulate.HOOMD(operations=op)
        sim = h.run(ensemble=ens, potentials=pot, directory=self.directory)
        self.assertIsInstance(sim[op].neighbor_list, hoomd.md.nlist.tree)
        self.assertIsInstance(sim[op].pair_potential, hoomd.md.pair.table)

        # InitializeRandomly
        ens,pot = self.ens_pot()
        op = relentless.simulate.InitializeRandomly(seed=1)
        h = relentless.simulate.HOOMD(operations=op)
        sim = h.run(ensemble=ens, potentials=pot, directory=self.directory)
        self.assertIsInstance(sim[op].neighbor_list, hoomd.md.nlist.tree)
        self.assertIsInstance(sim[op].pair_potential, hoomd.md.pair.table)

    def test_minimization(self):
        """Test running energy minimization simulation operation."""
        # MinimizeEnergy
        ens,pot = self.ens_pot()
        init = relentless.simulate.InitializeRandomly(seed=1)

        emin = relentless.simulate.MinimizeEnergy(energy_tolerance=1e-7,
                                                  force_tolerance=1e-7,
                                                  max_iterations=1000,
                                                  options={'max_displacement':0.5,
                                                           'steps_per_iteration':50})
        h = relentless.simulate.HOOMD(operations=[init,emin])
        h.run(ensemble=ens, potentials=pot, directory=self.directory)
        self.assertEqual(emin.options['max_displacement'],0.5)
        self.assertEqual(emin.options['steps_per_iteration'],50)

        # error check for missing max_displacement
        with self.assertRaises(KeyError):
            emin = relentless.simulate.MinimizeEnergy(energy_tolerance=1e-7,
                                                      force_tolerance=1e-7,
                                                      max_iterations=1000,
                                                      options={})
            h = relentless.simulate.HOOMD(operations=[init,emin])
            h.run(ensemble=ens, potentials=pot, directory=self.directory)

<<<<<<< HEAD
        #check default value for max_evaluations
        emin = relentless.simulate.MinimizeEnergy(energy_tolerance=1e-7,
                                                  force_tolerance=1e-7,
                                                  max_iterations=1000,
                                                  options={'max_displacement':0.5})
        h = relentless.simulate.HOOMD(operations=[init,emin])
        h.run(ensemble=ens, potentials=pot, directory=self.directory)
=======
        # check default value for max_evaluations
        emin = relentless.simulate.hoomd.MinimizeEnergy(energy_tolerance=1e-7,
                                                        force_tolerance=1e-7,
                                                        max_iterations=1000,
                                                        options={'max_displacement':0.5})
>>>>>>> 01e56329
        self.assertEqual(emin.options['steps_per_iteration'], 100)

    def test_integrators(self):
        """Test adding and removing integrator operations."""
        init = relentless.simulate.InitializeRandomly(seed=1)
        h = relentless.simulate.HOOMD(operations=init)

        # BrownianIntegrator
        ens,pot = self.ens_pot()
        brn = relentless.simulate.AddBrownianIntegrator(dt=0.5,
                                                        friction=1.0,
                                                        seed=2)
        brn_r = relentless.simulate.RemoveBrownianIntegrator(add_op=brn)
        h.operations = [init,brn]
        sim = h.run(ensemble=ens, potentials=pot, directory=self.directory)
        self.assertTrue(sim[brn].integrator.enabled)
        brn_r(sim)
        self.assertIsNone(sim[brn].integrator)

        # LangevinIntegrator
        ens,pot = self.ens_pot()
        lgv = relentless.simulate.AddLangevinIntegrator(dt=0.5,
                                                        friction=1.0,
                                                        seed=2)
        lgv_r = relentless.simulate.RemoveLangevinIntegrator(add_op=lgv)
        h.operations = [init,lgv]
        sim = h.run(ensemble=ens, potentials=pot, directory=self.directory)
        self.assertTrue(sim[lgv].integrator.enabled)
        lgv_r(sim)
        self.assertIsNone(sim[lgv].integrator)

        ens,pot = self.ens_pot()
        lgv = relentless.simulate.AddLangevinIntegrator(dt=0.5,
                                                        friction={'A':1.5,'B':2.5},
                                                        seed=2)
        lgv_r = relentless.simulate.RemoveLangevinIntegrator(add_op=lgv)
        h.operations = [init,lgv]
        sim = h.run(ensemble=ens, potentials=pot, directory=self.directory)
        self.assertTrue(sim[lgv].integrator.enabled)
        lgv_r(sim)
        self.assertIsNone(sim[lgv].integrator)

        # VerletIntegrator - NVE
        ens,pot = self.ens_pot()
        vrl = relentless.simulate.AddVerletIntegrator(dt=0.5)
        vrl_r = relentless.simulate.RemoveVerletIntegrator(add_op=vrl)
        h.operations = [init, vrl]
        sim = h.run(ensemble=ens, potentials=pot, directory=self.directory)
        self.assertTrue(sim[vrl].integrator.enabled)
        vrl_r(sim)
        self.assertIsNone(sim[vrl].integrator)

        # VerletIntegrator - NVE (Berendsen)
        tb = relentless.simulate.BerendsenThermostat(T=1, tau=0.5)
        vrl = relentless.simulate.AddVerletIntegrator(dt=0.5, thermostat=tb)
        vrl_r = relentless.simulate.RemoveVerletIntegrator(add_op=vrl)
        h.operations = [init, vrl]
        sim = h.run(ensemble=ens, potentials=pot, directory=self.directory)
        self.assertTrue(sim[vrl].integrator.enabled)
        vrl_r(sim)
        self.assertIsNone(sim[vrl].integrator)

        # VerletIntegrator - NVT
        tn = relentless.simulate.NoseHooverThermostat(T=1, tau=0.5)
        vrl = relentless.simulate.AddVerletIntegrator(dt=0.5, thermostat=tn)
        vrl_r = relentless.simulate.RemoveVerletIntegrator(add_op=vrl)
        h.operations = [init, vrl]
        sim = h.run(ensemble=ens, potentials=pot, directory=self.directory)
        self.assertTrue(sim[vrl].integrator.enabled)
        vrl_r(sim)
        self.assertIsNone(sim[vrl].integrator)

        # VerletIntegrator - NPH
        bm = relentless.simulate.MTKBarostat(P=1, tau=0.5)
        vrl = relentless.simulate.AddVerletIntegrator(dt=0.5, barostat=bm)
        vrl_r = relentless.simulate.RemoveVerletIntegrator(add_op=vrl)
        h.operations = [init, vrl]
        sim = h.run(ensemble=ens, potentials=pot, directory=self.directory)
        self.assertTrue(sim[vrl].integrator.enabled)
        vrl_r(sim)
        self.assertIsNone(sim[vrl].integrator)

<<<<<<< HEAD
        #VerletIntegrator - NPT
        vrl = relentless.simulate.AddVerletIntegrator(dt=0.5, thermostat=tn, barostat=bm)
        vrl_r = relentless.simulate.RemoveVerletIntegrator(add_op=vrl)
=======
        # VerletIntegrator - NPT
        vrl = relentless.simulate.hoomd.AddVerletIntegrator(dt=0.5, thermostat=tn, barostat=bm)
        vrl_r = relentless.simulate.hoomd.RemoveVerletIntegrator(add_op=vrl)
>>>>>>> 01e56329
        h.operations = [init, vrl]
        sim = h.run(ensemble=ens, potentials=pot, directory=self.directory)
        self.assertTrue(sim[vrl].integrator.enabled)
        vrl_r(sim)
        self.assertIsNone(sim[vrl].integrator)

        # VerletIntegrator - incorrect
        with self.assertRaises(TypeError):
            vrl = relentless.simulate.AddVerletIntegrator(dt=0.5, thermostat=tb, barostat=bm)
            h.operations = [init, vrl]
            sim = h.run(ensemble=ens, potentials=pot, directory=self.directory)

    def test_run(self):
        """Test run simulation operations."""
        init = relentless.simulate.InitializeRandomly(seed=1)
        h = relentless.simulate.HOOMD(operations=init)

        # Run
        ens,pot = self.ens_pot()
        run = relentless.simulate.Run(steps=1000)
        h.operations = [init,run]
        sim = h.run(ensemble=ens, potentials=pot, directory=self.directory)

        # RunUpTo
        ens,pot = self.ens_pot()
        run = relentless.simulate.RunUpTo(step=999)
        h.operations = [init,run]
        sim = h.run(ensemble=ens, potentials=pot, directory=self.directory)

    def test_analyzer(self):
        """Test ensemble analyzer simulation operation."""
        ens,pot = self.ens_pot()
        init = relentless.simulate.InitializeRandomly(seed=1)
        lgv = relentless.simulate.AddLangevinIntegrator(dt=0.1,
                                                        friction=0.9,
                                                        seed=2)
        analyzer = relentless.simulate.AddEnsembleAnalyzer(check_thermo_every=5,
                                                           check_rdf_every=5,
                                                           rdf_dr=1.0)
        run = relentless.simulate.Run(steps=500)
        op = [init,lgv,analyzer,run]
        h = relentless.simulate.HOOMD(operations=op)
        sim = h.run(ensemble=ens, potentials=pot, directory=self.directory)
        thermo = sim[analyzer].thermo_callback

        # extract ensemble
        ens_ = analyzer.extract_ensemble(sim)
        self.assertIsNotNone(ens_.T)
        self.assertNotEqual(ens_.T, 0)
        self.assertIsNotNone(ens_.P)
        self.assertNotEqual(ens_.P, 0)
        self.assertIsNotNone(ens_.V)
        self.assertNotEqual(ens_.V.volume, 0)
        for i,j in ens_.rdf:
            self.assertEqual(ens_.rdf[i,j].table.shape, (len(pot.pair.r)-1,2))
        self.assertEqual(thermo.num_samples, 100)

        # reset callback
        thermo.reset()
        self.assertEqual(thermo.num_samples, 0)
        self.assertIsNone(thermo.T)
        self.assertIsNone(thermo.P)
        self.assertIsNone(thermo.V)

    def test_self_interactions(self):
        """Test if self-interactions are excluded from rdf computation."""
        with gsd.hoomd.open(name=self.directory.file('mock.gsd'), mode='wb') as f:
            s = gsd.hoomd.Snapshot()
            s.particles.N = 4
            s.particles.types = ['A','B']
            s.particles.typeid = [0,1,0,1]
            s.particles.position = [[-1,-1,-1],[1,1,1],[1,-1,1],[-1,1,-1]]
            s.configuration.box = [8,8,8,0,0,0]
            f.append(s)

        ens = relentless.ensemble.Ensemble(T=2.0, V=relentless.volume.Cube(L=8.0), N={'A':2,'B':2})
        _,pot = self.ens_pot()
        init = relentless.simulate.InitializeFromFile(filename=f.file.name)
        ig = relentless.simulate.AddVerletIntegrator(dt=0.0)
        analyzer = relentless.simulate.AddEnsembleAnalyzer(check_thermo_every=1,
                                                           check_rdf_every=1,
                                                           rdf_dr=0.1)
        run = relentless.simulate.Run(steps=1)
        op = [init,ig,analyzer,run]
        h = relentless.simulate.HOOMD(operations=op)
        sim = h.run(ensemble=ens, potentials=pot, directory=self.directory)

        ens_ = analyzer.extract_ensemble(sim)
        for i,j in ens_.rdf:
            self.assertEqual(ens_.rdf[i,j].table[0,1], 0.0)

    def tearDown(self):
        self._tmp.cleanup()

if __name__ == '__main__':
    unittest.main()<|MERGE_RESOLUTION|>--- conflicted
+++ resolved
@@ -99,7 +99,6 @@
             h = relentless.simulate.HOOMD(operations=[init,emin])
             h.run(ensemble=ens, potentials=pot, directory=self.directory)
 
-<<<<<<< HEAD
         #check default value for max_evaluations
         emin = relentless.simulate.MinimizeEnergy(energy_tolerance=1e-7,
                                                   force_tolerance=1e-7,
@@ -107,13 +106,6 @@
                                                   options={'max_displacement':0.5})
         h = relentless.simulate.HOOMD(operations=[init,emin])
         h.run(ensemble=ens, potentials=pot, directory=self.directory)
-=======
-        # check default value for max_evaluations
-        emin = relentless.simulate.hoomd.MinimizeEnergy(energy_tolerance=1e-7,
-                                                        force_tolerance=1e-7,
-                                                        max_iterations=1000,
-                                                        options={'max_displacement':0.5})
->>>>>>> 01e56329
         self.assertEqual(emin.options['steps_per_iteration'], 100)
 
     def test_integrators(self):
@@ -196,15 +188,9 @@
         vrl_r(sim)
         self.assertIsNone(sim[vrl].integrator)
 
-<<<<<<< HEAD
         #VerletIntegrator - NPT
         vrl = relentless.simulate.AddVerletIntegrator(dt=0.5, thermostat=tn, barostat=bm)
         vrl_r = relentless.simulate.RemoveVerletIntegrator(add_op=vrl)
-=======
-        # VerletIntegrator - NPT
-        vrl = relentless.simulate.hoomd.AddVerletIntegrator(dt=0.5, thermostat=tn, barostat=bm)
-        vrl_r = relentless.simulate.hoomd.RemoveVerletIntegrator(add_op=vrl)
->>>>>>> 01e56329
         h.operations = [init, vrl]
         sim = h.run(ensemble=ens, potentials=pot, directory=self.directory)
         self.assertTrue(sim[vrl].integrator.enabled)
