--- conflicted
+++ resolved
@@ -541,9 +541,6 @@
             self.assertEqual(ens_.V.extent, ens.V.extent)
             self.assertDictEqual(dict(ens_.N), dict(ens.N))
 
-<<<<<<< HEAD
-    def test_writetrajectory_lammpstrj(self):
-=======
     def test_record(self):
         ens, pot = self.ens_pot()
         init = relentless.simulate.InitializeRandomly(
@@ -586,8 +583,7 @@
         numpy.testing.assert_allclose(dat[:, 3], sim[analyzer]["temperature"])
         numpy.testing.assert_allclose(dat[:, 4], sim[analyzer]["pressure"])
 
-    def test_writetrajectory(self):
->>>>>>> f4fd5022
+    def test_writetrajectory_lammpstrj(self):
         """Test write trajectory simulation operation."""
         ens, pot = self.ens_pot()
         init = relentless.simulate.InitializeRandomly(
