"""Unit tests for relentless.simulate.lammps."""
import sys
import tempfile
import unittest

try:
    import lammps
except ImportError:
    pass
import numpy

import relentless
from ..potential.test_pair import LinPot

@unittest.skipIf(not relentless.simulate.lammps._lammps_found,
                 "Compatible LAMMPS not installed")
class test_LAMMPS(unittest.TestCase):
    """Unit tests for relentless.LAMMPS"""

    def setUp(self):
        self._tmp = tempfile.TemporaryDirectory()
        self.directory = relentless.data.Directory(self._tmp.name)

    # mock (NVT) ensemble and potential for testing
    def ens_pot(self):
        ens = relentless.ensemble.Ensemble(T=2.0, V=relentless.volume.Cube(L=10.0), N={'1':2,'2':3})
        ens.P = 2.5

        # setup potentials
        pot = LinPot(ens.types,params=('m',))
        for pair in pot.coeff:
            pot.coeff[pair]['m'] = 2.0
        pots = relentless.simulate.Potentials()
        pots.pair.potentials.append(pot)
        pots.pair.rmax = 10.0
        pots.pair.num = 11

        return (ens,pots)

    def create_file(self):
        file_ = self.directory.file('test.data')
        with open(file_,'w') as f:
            f.write(('LAMMPS test data\n'
                     '\n'
                     '5 atoms\n'
                     '2 atom types\n'
                     '\n'
                     '-5.0 5.0 xlo xhi\n'
                     '-5.0 5.0 ylo yhi\n'
                     '-5.0 5.0 zlo zhi\n'
                     '\n'
                     'Atoms\n'
                     '\n'
                     '1 1 -4.0 -4.0 -4.0\n'
                     '2 1 -2.0 -2.0 -2.0\n'
                     '3 2 0.0 0.0 0.0\n'
                     '4 2 2.0 2.0 2.0\n'
                     '5 2 4.0 4.0 4.0\n'
                     '\n'
                     'Masses\n'
                     '\n'
                     '1 0.3\n'
                     '2 0.1'))
        return file_

    def test_initialize(self):
        """Test running initialization simulation operations."""
        # InitializeFromFile
        ens,pot = self.ens_pot()
        file_ = self.create_file()
        op = relentless.simulate.InitializeFromFile(filename=file_)
        l = relentless.simulate.LAMMPS(operations=op, quiet=False)
        sim = l.run(ensemble=ens, potentials=pot, directory=self.directory)
        self.assertIsInstance(sim.lammps, lammps.lammps)
        self.assertEqual(sim.lammps.get_natoms(), 5)

<<<<<<< HEAD
        #InitializeRandomly
        op = relentless.simulate.InitializeRandomly(seed=1)
        l = relentless.simulate.LAMMPS(operations=op, quiet=False)
=======
        # InitializeRandomly
        op = relentless.simulate.lammps.InitializeRandomly(seed=1)
        l = relentless.simulate.lammps.LAMMPS(operations=op, quiet=False)
>>>>>>> 01e56329
        sim = l.run(ensemble=ens, potentials=pot, directory=self.directory)
        self.assertIsInstance(sim.lammps, lammps.lammps)
        self.assertEqual(sim.lammps.get_natoms(), 5)

    def test_minimization(self):
        """Test running energy minimization simulation operation."""
        ens,pot = self.ens_pot()
        file_ = self.create_file()
        init = relentless.simulate.InitializeFromFile(filename=file_)

<<<<<<< HEAD
        #MinimizeEnergy
        emin = relentless.simulate.MinimizeEnergy(energy_tolerance=1e-7,
                                                  force_tolerance=1e-7,
                                                  max_iterations=1000,
                                                  options={'max_evaluations': 10000})
        l = relentless.simulate.LAMMPS(operations=[init,emin], quiet=False)
=======
        # MinimizeEnergy
        op = [init,
              relentless.simulate.lammps.MinimizeEnergy(energy_tolerance=1e-7,
                                                        force_tolerance=1e-7,
                                                        max_iterations=1000,
                                                        options={'max_evaluations':10000})
             ]
        l = relentless.simulate.lammps.LAMMPS(operations=op, quiet=False)
>>>>>>> 01e56329
        sim = l.run(ensemble=ens, potentials=pot, directory=self.directory)
        self.assertEqual(emin.options['max_evaluations'], 10000)

<<<<<<< HEAD
        #check default value of max_evaluations
        emin = relentless.simulate.MinimizeEnergy(energy_tolerance=1e-7,
                                                  force_tolerance=1e-7,
                                                  max_iterations=1000,
                                                  options={})
        l = relentless.simulate.LAMMPS(operations=[init,emin], quiet=False)
=======
        # check default value of max_evaluations
        emin = relentless.simulate.lammps.MinimizeEnergy(energy_tolerance=1e-7,
                                                         force_tolerance=1e-7,
                                                         max_iterations=1000,
                                                         options={})
        self.assertEqual(emin.options['max_evaluations'], None)
        l = relentless.simulate.lammps.LAMMPS(operations=[init,emin], quiet=False)
>>>>>>> 01e56329
        sim = l.run(ensemble=ens, potentials=pot, directory=self.directory)
        self.assertEqual(emin.options['max_evaluations'], 100*emin.max_iterations)

    def test_integrators(self):
        """Test adding and removing integrator operations."""
        init = relentless.simulate.InitializeRandomly(seed=1)
        l = relentless.simulate.LAMMPS(operations=init, quiet=False)

        # LangevinIntegrator
        # float friction
        ens,pot = self.ens_pot()
        lgv = relentless.simulate.AddLangevinIntegrator(dt=0.5,
                                                        friction=1.5,
                                                        seed=2)
        lgv_r = relentless.simulate.RemoveLangevinIntegrator(add_op=lgv)
        l.operations = [init, lgv]
        sim = l.run(ensemble=ens, potentials=pot, directory=self.directory)
        self.assertTrue(sim.lammps.has_id('fix',str(lgv._fix_nve)))
        self.assertTrue(sim.lammps.has_id('fix',str(lgv._fix_langevin)))
        lgv_r(sim)
        self.assertFalse(sim.lammps.has_id('fix',str(lgv._fix_nve)))
        self.assertFalse(sim.lammps.has_id('fix',str(lgv._fix_langevin)))

<<<<<<< HEAD
        #dictionary friction
        lgv = relentless.simulate.AddLangevinIntegrator(dt=0.5,
                                                        friction={'1':2.0,'2':5.0},
                                                        seed=2)
        lgv_r = relentless.simulate.RemoveLangevinIntegrator(add_op=lgv)
=======
        # dictionary friction
        lgv = relentless.simulate.lammps.AddLangevinIntegrator(dt=0.5,
                                                               friction={'1':2.0,'2':5.0},
                                                               seed=2)
        lgv_r = relentless.simulate.lammps.RemoveLangevinIntegrator(add_op=lgv)
>>>>>>> 01e56329
        l.operations = [init, lgv]
        sim = l.run(ensemble=ens, potentials=pot, directory=self.directory)
        self.assertTrue(sim.lammps.has_id('fix',str(lgv._fix_nve)))
        self.assertTrue(sim.lammps.has_id('fix',str(lgv._fix_langevin)))
        lgv_r(sim)
        self.assertFalse(sim.lammps.has_id('fix',str(lgv._fix_nve)))
        self.assertFalse(sim.lammps.has_id('fix',str(lgv._fix_langevin)))

        # single-type friction
        ens_1 = relentless.ensemble.Ensemble(T=2.0, V=relentless.volume.Cube(L=10.0), N={'1':2})
        lgv = relentless.simulate.AddLangevinIntegrator(dt=0.5,
                                                        friction={'1':3.0},
                                                        seed=2)
        lgv_r = relentless.simulate.RemoveLangevinIntegrator(add_op=lgv)
        l.operations = [init, lgv]
        sim = l.run(ensemble=ens_1, potentials=pot, directory=self.directory)
        self.assertTrue(sim.lammps.has_id('fix',str(lgv._fix_nve)))
        self.assertTrue(sim.lammps.has_id('fix',str(lgv._fix_langevin)))
        lgv_r(sim)
        self.assertFalse(sim.lammps.has_id('fix',str(lgv._fix_nve)))
        self.assertFalse(sim.lammps.has_id('fix',str(lgv._fix_langevin)))

<<<<<<< HEAD
        #invalid-type friction
        lgv = relentless.simulate.AddLangevinIntegrator(dt=0.5,
                                                        friction={'2':5.0,'3':2.0},
                                                        seed=2)
=======
        # invalid-type friction
        lgv = relentless.simulate.lammps.AddLangevinIntegrator(dt=0.5,
                                                               friction={'2':5.0,'3':2.0},
                                                               seed=2)
>>>>>>> 01e56329
        l.operations = [init, lgv]
        with self.assertRaises(KeyError):
            sim = l.run(ensemble=ens, potentials=pot, directory=self.directory)

        # VerletIntegrator - NVE
        ens,pot = self.ens_pot()
        vrl = relentless.simulate.AddVerletIntegrator(dt=0.5)
        vrl_r = relentless.simulate.RemoveVerletIntegrator(add_op=vrl)
        l.operations = [init, vrl]
        sim = l.run(ensemble=ens, potentials=pot, directory=self.directory)
        self.assertTrue(sim.lammps.has_id('fix',str(vrl._fix)))
        vrl_r(sim)
        self.assertFalse(sim.lammps.has_id('fix',str(vrl._fix)))

        tb = relentless.simulate.BerendsenThermostat(T=1, tau=0.5)
        vrl = relentless.simulate.AddVerletIntegrator(dt=0.5, thermostat=tb)
        vrl_r = relentless.simulate.RemoveVerletIntegrator(add_op=vrl)
        l.operations = [init, vrl]
        sim = l.run(ensemble=ens, potentials=pot, directory=self.directory)
        self.assertTrue(sim.lammps.has_id('fix',str(vrl._fix)))
        vrl_r(sim)
        self.assertFalse(sim.lammps.has_id('fix',str(vrl._fix)))

        bb = relentless.simulate.BerendsenBarostat(P=1, tau=0.5)
        vrl = relentless.simulate.AddVerletIntegrator(dt=0.5, barostat=bb)
        vrl_r = relentless.simulate.RemoveVerletIntegrator(add_op=vrl)
        l.operations = [init, vrl]
        sim = l.run(ensemble=ens, potentials=pot, directory=self.directory)
        self.assertTrue(sim.lammps.has_id('fix',str(vrl._fix)))
        vrl_r(sim)
        self.assertFalse(sim.lammps.has_id('fix',str(vrl._fix)))

        vrl = relentless.simulate.AddVerletIntegrator(dt=0.5, thermostat=tb, barostat=bb)
        vrl_r = relentless.simulate.RemoveVerletIntegrator(add_op=vrl)
        l.operations = [init, vrl]
        sim = l.run(ensemble=ens, potentials=pot, directory=self.directory)
        self.assertTrue(sim.lammps.has_id('fix',str(vrl._fix)))
        vrl_r(sim)
        self.assertFalse(sim.lammps.has_id('fix',str(vrl._fix)))

        # VerletIntegrator - NVT
        tn = relentless.simulate.NoseHooverThermostat(T=1, tau=0.5)
        vrl = relentless.simulate.AddVerletIntegrator(dt=0.5, thermostat=tn)
        vrl_r = relentless.simulate.RemoveVerletIntegrator(add_op=vrl)
        l.operations = [init, vrl]
        sim = l.run(ensemble=ens, potentials=pot, directory=self.directory)
        self.assertTrue(sim.lammps.has_id('fix',str(vrl._fix)))
        vrl_r(sim)
        self.assertFalse(sim.lammps.has_id('fix',str(vrl._fix)))

        vrl = relentless.simulate.AddVerletIntegrator(dt=0.5, thermostat=tn, barostat=bb)
        vrl_r = relentless.simulate.RemoveVerletIntegrator(add_op=vrl)
        l.operations = [init, vrl]
        sim = l.run(ensemble=ens, potentials=pot, directory=self.directory)
        self.assertTrue(sim.lammps.has_id('fix',str(vrl._fix)))
        vrl_r(sim)
        self.assertFalse(sim.lammps.has_id('fix',str(vrl._fix)))

        # VerletIntegrator - NPH
        bm = relentless.simulate.MTKBarostat(P=1, tau=0.5)
        vrl = relentless.simulate.AddVerletIntegrator(dt=0.5, barostat=bm)
        vrl_r = relentless.simulate.RemoveVerletIntegrator(add_op=vrl)
        l.operations = [init, vrl]
        sim = l.run(ensemble=ens, potentials=pot, directory=self.directory)
        self.assertTrue(sim.lammps.has_id('fix',str(vrl._fix)))
        vrl_r(sim)
        self.assertFalse(sim.lammps.has_id('fix',str(vrl._fix)))

        vrl = relentless.simulate.AddVerletIntegrator(dt=0.5, thermostat=tb, barostat=bm)
        vrl_r = relentless.simulate.RemoveVerletIntegrator(add_op=vrl)
        l.operations = [init, vrl]
        sim = l.run(ensemble=ens, potentials=pot, directory=self.directory)
        self.assertTrue(sim.lammps.has_id('fix',str(vrl._fix)))
        vrl_r(sim)
        self.assertFalse(sim.lammps.has_id('fix',str(vrl._fix)))

<<<<<<< HEAD
        #VerletIntegrator - NPT
        vrl = relentless.simulate.AddVerletIntegrator(dt=0.5, thermostat=tn, barostat=bm)
        vrl_r = relentless.simulate.RemoveVerletIntegrator(add_op=vrl)
=======
        # VerletIntegrator - NPT
        vrl = relentless.simulate.lammps.AddVerletIntegrator(dt=0.5, thermostat=tn, barostat=bm)
        vrl_r = relentless.simulate.lammps.RemoveVerletIntegrator(add_op=vrl)
>>>>>>> 01e56329
        l.operations = [init, vrl]
        sim = l.run(ensemble=ens, potentials=pot, directory=self.directory)
        self.assertTrue(sim.lammps.has_id('fix',str(vrl._fix)))
        vrl_r(sim)
        self.assertFalse(sim.lammps.has_id('fix',str(vrl._fix)))

        # VerletIntegrator - incorrect
        with self.assertRaises(TypeError):
            vrl = relentless.simulate.AddVerletIntegrator(dt=0.5, thermostat=bb, barostat=tb)
            l.operations = [init, vrl]
            sim = l.run(ensemble=ens, potentials=pot, directory=self.directory)

    def test_run(self):
        """Test run simulation operations."""
        init = relentless.simulate.InitializeRandomly(seed=1)
        l = relentless.simulate.LAMMPS(operations=init, quiet=False)

        # Run
        ens,pot = self.ens_pot()
        run = relentless.simulate.Run(steps=1000)
        l.operations = [init,run]
        sim = l.run(ensemble=ens, potentials=pot, directory=self.directory)

<<<<<<< HEAD
        #RunUpTo
        run = relentless.simulate.RunUpTo(step=999)
=======
        # RunUpTo
        run = relentless.simulate.lammps.RunUpTo(step=999)
>>>>>>> 01e56329
        l.operations = [init,run]
        sim = l.run(ensemble=ens, potentials=pot, directory=self.directory)

    def test_analyzer(self):
        """Test ensemble analyzer simulation operation."""
        ens,pot = self.ens_pot()
        init = relentless.simulate.InitializeRandomly(seed=1)
        analyzer = relentless.simulate.AddEnsembleAnalyzer(check_thermo_every=5,
                                                           check_rdf_every=5,
                                                           rdf_dr=1.0)
        run = relentless.simulate.Run(steps=500)
        lgv = relentless.simulate.AddLangevinIntegrator(dt=0.1,
                                                        friction=1.0,
                                                        seed=1)
        op = [init,lgv,analyzer,run]
        h = relentless.simulate.LAMMPS(operations=op, quiet=False)
        sim = h.run(ensemble=ens, potentials=pot, directory=self.directory)

        # extract ensemble
        ens_ = analyzer.extract_ensemble(sim)
        self.assertIsNotNone(ens_.T)
        self.assertNotEqual(ens_.T, 0)
        self.assertIsNotNone(ens_.P)
        self.assertNotEqual(ens_.P, 0)
        self.assertIsNotNone(ens_.V)
        self.assertNotEqual(ens_.V.volume, 0)
        for i,j in ens_.rdf:
            self.assertEqual(ens_.rdf[i,j].table.shape, (len(pot.pair.r)-1,2))

    def tearDown(self):
        self._tmp.cleanup()

if __name__ == '__main__':
    unittest.main()<|MERGE_RESOLUTION|>--- conflicted
+++ resolved
@@ -74,15 +74,9 @@
         self.assertIsInstance(sim.lammps, lammps.lammps)
         self.assertEqual(sim.lammps.get_natoms(), 5)
 
-<<<<<<< HEAD
         #InitializeRandomly
         op = relentless.simulate.InitializeRandomly(seed=1)
         l = relentless.simulate.LAMMPS(operations=op, quiet=False)
-=======
-        # InitializeRandomly
-        op = relentless.simulate.lammps.InitializeRandomly(seed=1)
-        l = relentless.simulate.lammps.LAMMPS(operations=op, quiet=False)
->>>>>>> 01e56329
         sim = l.run(ensemble=ens, potentials=pot, directory=self.directory)
         self.assertIsInstance(sim.lammps, lammps.lammps)
         self.assertEqual(sim.lammps.get_natoms(), 5)
@@ -93,42 +87,21 @@
         file_ = self.create_file()
         init = relentless.simulate.InitializeFromFile(filename=file_)
 
-<<<<<<< HEAD
         #MinimizeEnergy
         emin = relentless.simulate.MinimizeEnergy(energy_tolerance=1e-7,
                                                   force_tolerance=1e-7,
                                                   max_iterations=1000,
                                                   options={'max_evaluations': 10000})
         l = relentless.simulate.LAMMPS(operations=[init,emin], quiet=False)
-=======
-        # MinimizeEnergy
-        op = [init,
-              relentless.simulate.lammps.MinimizeEnergy(energy_tolerance=1e-7,
-                                                        force_tolerance=1e-7,
-                                                        max_iterations=1000,
-                                                        options={'max_evaluations':10000})
-             ]
-        l = relentless.simulate.lammps.LAMMPS(operations=op, quiet=False)
->>>>>>> 01e56329
         sim = l.run(ensemble=ens, potentials=pot, directory=self.directory)
         self.assertEqual(emin.options['max_evaluations'], 10000)
 
-<<<<<<< HEAD
         #check default value of max_evaluations
         emin = relentless.simulate.MinimizeEnergy(energy_tolerance=1e-7,
                                                   force_tolerance=1e-7,
                                                   max_iterations=1000,
                                                   options={})
         l = relentless.simulate.LAMMPS(operations=[init,emin], quiet=False)
-=======
-        # check default value of max_evaluations
-        emin = relentless.simulate.lammps.MinimizeEnergy(energy_tolerance=1e-7,
-                                                         force_tolerance=1e-7,
-                                                         max_iterations=1000,
-                                                         options={})
-        self.assertEqual(emin.options['max_evaluations'], None)
-        l = relentless.simulate.lammps.LAMMPS(operations=[init,emin], quiet=False)
->>>>>>> 01e56329
         sim = l.run(ensemble=ens, potentials=pot, directory=self.directory)
         self.assertEqual(emin.options['max_evaluations'], 100*emin.max_iterations)
 
@@ -152,19 +125,11 @@
         self.assertFalse(sim.lammps.has_id('fix',str(lgv._fix_nve)))
         self.assertFalse(sim.lammps.has_id('fix',str(lgv._fix_langevin)))
 
-<<<<<<< HEAD
         #dictionary friction
         lgv = relentless.simulate.AddLangevinIntegrator(dt=0.5,
                                                         friction={'1':2.0,'2':5.0},
                                                         seed=2)
         lgv_r = relentless.simulate.RemoveLangevinIntegrator(add_op=lgv)
-=======
-        # dictionary friction
-        lgv = relentless.simulate.lammps.AddLangevinIntegrator(dt=0.5,
-                                                               friction={'1':2.0,'2':5.0},
-                                                               seed=2)
-        lgv_r = relentless.simulate.lammps.RemoveLangevinIntegrator(add_op=lgv)
->>>>>>> 01e56329
         l.operations = [init, lgv]
         sim = l.run(ensemble=ens, potentials=pot, directory=self.directory)
         self.assertTrue(sim.lammps.has_id('fix',str(lgv._fix_nve)))
@@ -187,17 +152,10 @@
         self.assertFalse(sim.lammps.has_id('fix',str(lgv._fix_nve)))
         self.assertFalse(sim.lammps.has_id('fix',str(lgv._fix_langevin)))
 
-<<<<<<< HEAD
         #invalid-type friction
         lgv = relentless.simulate.AddLangevinIntegrator(dt=0.5,
                                                         friction={'2':5.0,'3':2.0},
                                                         seed=2)
-=======
-        # invalid-type friction
-        lgv = relentless.simulate.lammps.AddLangevinIntegrator(dt=0.5,
-                                                               friction={'2':5.0,'3':2.0},
-                                                               seed=2)
->>>>>>> 01e56329
         l.operations = [init, lgv]
         with self.assertRaises(KeyError):
             sim = l.run(ensemble=ens, potentials=pot, directory=self.directory)
@@ -274,15 +232,9 @@
         vrl_r(sim)
         self.assertFalse(sim.lammps.has_id('fix',str(vrl._fix)))
 
-<<<<<<< HEAD
         #VerletIntegrator - NPT
         vrl = relentless.simulate.AddVerletIntegrator(dt=0.5, thermostat=tn, barostat=bm)
         vrl_r = relentless.simulate.RemoveVerletIntegrator(add_op=vrl)
-=======
-        # VerletIntegrator - NPT
-        vrl = relentless.simulate.lammps.AddVerletIntegrator(dt=0.5, thermostat=tn, barostat=bm)
-        vrl_r = relentless.simulate.lammps.RemoveVerletIntegrator(add_op=vrl)
->>>>>>> 01e56329
         l.operations = [init, vrl]
         sim = l.run(ensemble=ens, potentials=pot, directory=self.directory)
         self.assertTrue(sim.lammps.has_id('fix',str(vrl._fix)))
@@ -306,13 +258,8 @@
         l.operations = [init,run]
         sim = l.run(ensemble=ens, potentials=pot, directory=self.directory)
 
-<<<<<<< HEAD
         #RunUpTo
         run = relentless.simulate.RunUpTo(step=999)
-=======
-        # RunUpTo
-        run = relentless.simulate.lammps.RunUpTo(step=999)
->>>>>>> 01e56329
         l.operations = [init,run]
         sim = l.run(ensemble=ens, potentials=pot, directory=self.directory)
 
