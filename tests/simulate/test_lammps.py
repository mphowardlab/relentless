"""Unit tests for relentless.simulate.lammps."""
import sys
from parameterized import parameterized, parameterized_class
import tempfile
import unittest

try:
    import lammps
except ImportError:
    pass
import numpy

import relentless
from ..potential.test_pair import LinPot

@unittest.skipIf(not relentless.simulate.lammps._lammps_found,
                "Compatible LAMMPS not installed")
@parameterized_class([{'dim': 2}, {'dim': 3}],
    class_name_func=lambda cls, num, params_dict: "{}_{}d".format(cls.__name__,params_dict['dim']))
class test_LAMMPS(unittest.TestCase):
    
    """Unit tests for relentless.LAMMPS"""

    def setUp(self):
        self._tmp = tempfile.TemporaryDirectory()
        self.directory = relentless.data.Directory(self._tmp.name)

    # mock (NVT) ensemble and potential for testing
    def ens_pot(self):
        if self.dim == 2:
            ens = relentless.ensemble.Ensemble(T=2.0, V=relentless.extent.Square(L=10.0), N={'1':2,'2':3})
        if self.dim == 3:
            ens = relentless.ensemble.Ensemble(T=2.0, V=relentless.extent.Cube(L=10.0), N={'1':2,'2':3})
        ens.P = 2.5
        # setup potentials
        pot = LinPot(ens.types,params=('m',))
        for pair in pot.coeff:
            pot.coeff[pair]['m'] = -2.0
        pots = relentless.simulate.Potentials()
        pots.pair.potentials.append(pot)
        pots.pair.rmax = 10.0
        pots.pair.num = 11

        return (ens,pots)

    def create_file(self):
        file_ = self.directory.file('test.data')
        with open(file_,'w') as f:
            if self.dim == 2: 
                f.write(('LAMMPS test data\n'
                        '\n'
                        '5 atoms\n'
                        '2 atom types\n'
                        '\n'
                        '-5.0 5.0 xlo xhi\n'
                        '-5.0 5.0 ylo yhi\n'
                        '-0.1 0.1 zlo zhi\n'
                        '\n'
                        'Atoms\n'
                        '\n'
                        '1 1 -4.0 -4.0 0.0\n'
                        '2 1 -2.0 -2.0 0.0\n'
                        '3 2 0.0 0.0 0.0\n'
                        '4 2 2.0 2.0 0.0\n'
                        '5 2 4.0 4.0 0.0\n'
                        '\n'
                        'Masses\n'
                        '\n'
                        '1 0.3\n'
                        '2 0.1'))
            if self.dim == 3:
                f.write(('LAMMPS test data\n'
                        '\n'
                        '5 atoms\n'
                        '2 atom types\n'
                        '\n'
                        '-5.0 5.0 xlo xhi\n'
                        '-5.0 5.0 ylo yhi\n'
                        '-5.0 5.0 zlo zhi\n'
                        '\n'
                        'Atoms\n'
                        '\n'
                        '1 1 -4.0 -4.0 -4.0\n'
                        '2 1 -2.0 -2.0 -2.0\n'
                        '3 2 0.0 0.0 0.0\n'
                        '4 2 2.0 2.0 2.0\n'
                        '5 2 4.0 4.0 4.0\n'
                        '\n'
                        'Masses\n'
                        '\n'
                        '1 0.3\n'
                        '2 0.1'))
        return file_

    def test_initialize(self):
        """Test running initialization simulation operations."""
        # InitializeFromFile
        ens,pot = self.ens_pot()
        file_ = self.create_file()
        op = relentless.simulate.InitializeFromFile(filename=file_)
        l = relentless.simulate.LAMMPS(operations=op, quiet=False)
        sim = l.run(ensemble=ens, potentials=pot, directory=self.directory)
        self.assertIsInstance(sim.lammps, lammps.lammps)
        self.assertEqual(sim.lammps.get_natoms(), 5)

        #InitializeRandomly
        op = relentless.simulate.InitializeRandomly(seed=1)
        l = relentless.simulate.LAMMPS(operations=op, quiet=False)
        sim = l.run(ensemble=ens, potentials=pot, directory=self.directory)
        self.assertIsInstance(sim.lammps, lammps.lammps)
        self.assertEqual(sim.lammps.get_natoms(), 5)

    def test_minimization(self):
        """Test running energy minimization simulation operation."""
        ens,pot = self.ens_pot()
        file_ = self.create_file()
<<<<<<< HEAD
        init = relentless.simulate.lammps.InitializeFromFile(filename=file_)

        # MinimizeEnergy
        op = [init,
            relentless.simulate.lammps.MinimizeEnergy(energy_tolerance=1e-7,
                                                        force_tolerance=1e-7,
                                                        max_iterations=1000,
                                                        options={'max_evaluations':10000})
            ]
        l = relentless.simulate.lammps.LAMMPS(operations=op, quiet=False)
        sim = l.run(ensemble=ens, potentials=pot, directory=self.directory)

        # check default value of max_evaluations
        emin = relentless.simulate.lammps.MinimizeEnergy(energy_tolerance=1e-7,
                                                        force_tolerance=1e-7,
                                                        max_iterations=1000,
                                                        options={})
        self.assertEqual(emin.options['max_evaluations'], None)
        l = relentless.simulate.lammps.LAMMPS(operations=[init,emin], quiet=False)
=======
        init = relentless.simulate.InitializeFromFile(filename=file_)

        #MinimizeEnergy
        emin = relentless.simulate.MinimizeEnergy(energy_tolerance=1e-7,
                                                  force_tolerance=1e-7,
                                                  max_iterations=1000,
                                                  options={'max_evaluations': 10000})
        l = relentless.simulate.LAMMPS(operations=[init,emin], quiet=False)
        sim = l.run(ensemble=ens, potentials=pot, directory=self.directory)
        self.assertEqual(emin.options['max_evaluations'], 10000)

        #check default value of max_evaluations
        emin = relentless.simulate.MinimizeEnergy(energy_tolerance=1e-7,
                                                  force_tolerance=1e-7,
                                                  max_iterations=1000,
                                                  options={})
        l = relentless.simulate.LAMMPS(operations=[init,emin], quiet=False)
>>>>>>> 35205de7
        sim = l.run(ensemble=ens, potentials=pot, directory=self.directory)
        self.assertEqual(emin.options['max_evaluations'], 100*emin.max_iterations)

    def test_integrators(self):
        """Test adding and removing integrator operations."""
        init = relentless.simulate.InitializeRandomly(seed=1)
        l = relentless.simulate.LAMMPS(operations=init, quiet=False)

        # LangevinIntegrator
        # float friction
        ens,pot = self.ens_pot()
<<<<<<< HEAD
        lgv = relentless.simulate.lammps.AddLangevinIntegrator(dt=0.5,
                                                            friction=1.5,
                                                            seed=2)
        lgv_r = relentless.simulate.lammps.RemoveLangevinIntegrator(add_op=lgv)
=======
        lgv = relentless.simulate.AddLangevinIntegrator(dt=0.5,
                                                        friction=1.5,
                                                        seed=2)
        lgv_r = relentless.simulate.RemoveLangevinIntegrator(add_op=lgv)
>>>>>>> 35205de7
        l.operations = [init, lgv]
        sim = l.run(ensemble=ens, potentials=pot, directory=self.directory)
        self.assertTrue(sim.lammps.has_id('fix',str(lgv._fix_nve)))
        self.assertTrue(sim.lammps.has_id('fix',str(lgv._fix_langevin)))
        lgv_r(sim)
        self.assertFalse(sim.lammps.has_id('fix',str(lgv._fix_nve)))
        self.assertFalse(sim.lammps.has_id('fix',str(lgv._fix_langevin)))

<<<<<<< HEAD
        # dictionary friction
        lgv = relentless.simulate.lammps.AddLangevinIntegrator(dt=0.5,
                                                            friction={'1':2.0,'2':5.0},
                                                            seed=2)
        lgv_r = relentless.simulate.lammps.RemoveLangevinIntegrator(add_op=lgv)
=======
        #dictionary friction
        lgv = relentless.simulate.AddLangevinIntegrator(dt=0.5,
                                                        friction={'1':2.0,'2':5.0},
                                                        seed=2)
        lgv_r = relentless.simulate.RemoveLangevinIntegrator(add_op=lgv)
>>>>>>> 35205de7
        l.operations = [init, lgv]
        sim = l.run(ensemble=ens, potentials=pot, directory=self.directory)
        self.assertTrue(sim.lammps.has_id('fix',str(lgv._fix_nve)))
        self.assertTrue(sim.lammps.has_id('fix',str(lgv._fix_langevin)))
        lgv_r(sim)
        self.assertFalse(sim.lammps.has_id('fix',str(lgv._fix_nve)))
        self.assertFalse(sim.lammps.has_id('fix',str(lgv._fix_langevin)))

        # single-type friction
<<<<<<< HEAD
        ens_1 = relentless.ensemble.Ensemble(T=2.0, V=relentless.extent.Cube(L=10.0), N={'1':2})
        lgv = relentless.simulate.lammps.AddLangevinIntegrator(dt=0.5,
                                                            friction={'1':3.0},
                                                            seed=2)
        lgv_r = relentless.simulate.lammps.RemoveLangevinIntegrator(add_op=lgv)
=======
        ens_1 = relentless.ensemble.Ensemble(T=2.0, V=relentless.volume.Cube(L=10.0), N={'1':2})
        lgv = relentless.simulate.AddLangevinIntegrator(dt=0.5,
                                                        friction={'1':3.0},
                                                        seed=2)
        lgv_r = relentless.simulate.RemoveLangevinIntegrator(add_op=lgv)
>>>>>>> 35205de7
        l.operations = [init, lgv]
        sim = l.run(ensemble=ens_1, potentials=pot, directory=self.directory)
        self.assertTrue(sim.lammps.has_id('fix',str(lgv._fix_nve)))
        self.assertTrue(sim.lammps.has_id('fix',str(lgv._fix_langevin)))
        lgv_r(sim)
        self.assertFalse(sim.lammps.has_id('fix',str(lgv._fix_nve)))
        self.assertFalse(sim.lammps.has_id('fix',str(lgv._fix_langevin)))

<<<<<<< HEAD
        # invalid-type friction
        lgv = relentless.simulate.lammps.AddLangevinIntegrator(dt=0.5,
                                                            friction={'2':5.0,'3':2.0},
                                                            seed=2)
=======
        #invalid-type friction
        lgv = relentless.simulate.AddLangevinIntegrator(dt=0.5,
                                                        friction={'2':5.0,'3':2.0},
                                                        seed=2)
>>>>>>> 35205de7
        l.operations = [init, lgv]
        with self.assertRaises(KeyError):
            sim = l.run(ensemble=ens, potentials=pot, directory=self.directory)

        # VerletIntegrator - NVE
        ens,pot = self.ens_pot()
        vrl = relentless.simulate.AddVerletIntegrator(dt=0.5)
        vrl_r = relentless.simulate.RemoveVerletIntegrator(add_op=vrl)
        l.operations = [init, vrl]
        sim = l.run(ensemble=ens, potentials=pot, directory=self.directory)
        self.assertTrue(sim.lammps.has_id('fix',str(vrl._fix)))
        vrl_r(sim)
        self.assertFalse(sim.lammps.has_id('fix',str(vrl._fix)))

        tb = relentless.simulate.BerendsenThermostat(T=1, tau=0.5)
        vrl = relentless.simulate.AddVerletIntegrator(dt=0.5, thermostat=tb)
        vrl_r = relentless.simulate.RemoveVerletIntegrator(add_op=vrl)
        l.operations = [init, vrl]
        sim = l.run(ensemble=ens, potentials=pot, directory=self.directory)
        self.assertTrue(sim.lammps.has_id('fix',str(vrl._fix)))
        vrl_r(sim)
        self.assertFalse(sim.lammps.has_id('fix',str(vrl._fix)))

        bb = relentless.simulate.BerendsenBarostat(P=1, tau=0.5)
        vrl = relentless.simulate.AddVerletIntegrator(dt=0.5, barostat=bb)
        vrl_r = relentless.simulate.RemoveVerletIntegrator(add_op=vrl)
        l.operations = [init, vrl]
        sim = l.run(ensemble=ens, potentials=pot, directory=self.directory)
        self.assertTrue(sim.lammps.has_id('fix',str(vrl._fix)))
        vrl_r(sim)
        self.assertFalse(sim.lammps.has_id('fix',str(vrl._fix)))

        vrl = relentless.simulate.AddVerletIntegrator(dt=0.5, thermostat=tb, barostat=bb)
        vrl_r = relentless.simulate.RemoveVerletIntegrator(add_op=vrl)
        l.operations = [init, vrl]
        sim = l.run(ensemble=ens, potentials=pot, directory=self.directory)
        self.assertTrue(sim.lammps.has_id('fix',str(vrl._fix)))
        vrl_r(sim)
        self.assertFalse(sim.lammps.has_id('fix',str(vrl._fix)))

        # VerletIntegrator - NVT
        tn = relentless.simulate.NoseHooverThermostat(T=1, tau=0.5)
        vrl = relentless.simulate.AddVerletIntegrator(dt=0.5, thermostat=tn)
        vrl_r = relentless.simulate.RemoveVerletIntegrator(add_op=vrl)
        l.operations = [init, vrl]
        sim = l.run(ensemble=ens, potentials=pot, directory=self.directory)
        self.assertTrue(sim.lammps.has_id('fix',str(vrl._fix)))
        vrl_r(sim)
        self.assertFalse(sim.lammps.has_id('fix',str(vrl._fix)))

        vrl = relentless.simulate.AddVerletIntegrator(dt=0.5, thermostat=tn, barostat=bb)
        vrl_r = relentless.simulate.RemoveVerletIntegrator(add_op=vrl)
        l.operations = [init, vrl]
        sim = l.run(ensemble=ens, potentials=pot, directory=self.directory)
        self.assertTrue(sim.lammps.has_id('fix',str(vrl._fix)))
        vrl_r(sim)
        self.assertFalse(sim.lammps.has_id('fix',str(vrl._fix)))

        # VerletIntegrator - NPH
        bm = relentless.simulate.MTKBarostat(P=1, tau=0.5)
        vrl = relentless.simulate.AddVerletIntegrator(dt=0.5, barostat=bm)
        vrl_r = relentless.simulate.RemoveVerletIntegrator(add_op=vrl)
        l.operations = [init, vrl]
        sim = l.run(ensemble=ens, potentials=pot, directory=self.directory)
        self.assertTrue(sim.lammps.has_id('fix',str(vrl._fix)))
        vrl_r(sim)
        self.assertFalse(sim.lammps.has_id('fix',str(vrl._fix)))

        vrl = relentless.simulate.AddVerletIntegrator(dt=0.5, thermostat=tb, barostat=bm)
        vrl_r = relentless.simulate.RemoveVerletIntegrator(add_op=vrl)
        l.operations = [init, vrl]
        sim = l.run(ensemble=ens, potentials=pot, directory=self.directory)
        self.assertTrue(sim.lammps.has_id('fix',str(vrl._fix)))
        vrl_r(sim)
        self.assertFalse(sim.lammps.has_id('fix',str(vrl._fix)))

        #VerletIntegrator - NPT
        vrl = relentless.simulate.AddVerletIntegrator(dt=0.5, thermostat=tn, barostat=bm)
        vrl_r = relentless.simulate.RemoveVerletIntegrator(add_op=vrl)
        l.operations = [init, vrl]
        sim = l.run(ensemble=ens, potentials=pot, directory=self.directory)
        self.assertTrue(sim.lammps.has_id('fix',str(vrl._fix)))
        vrl_r(sim)
        self.assertFalse(sim.lammps.has_id('fix',str(vrl._fix)))

        # VerletIntegrator - incorrect
        with self.assertRaises(TypeError):
            vrl = relentless.simulate.AddVerletIntegrator(dt=0.5, thermostat=bb, barostat=tb)
            l.operations = [init, vrl]
            sim = l.run(ensemble=ens, potentials=pot, directory=self.directory)

    def test_run(self):
        """Test run simulation operations."""
        init = relentless.simulate.InitializeRandomly(seed=1)
        l = relentless.simulate.LAMMPS(operations=init, quiet=False)

        # Run
        ens,pot = self.ens_pot()
        run = relentless.simulate.Run(steps=1000)
        l.operations = [init,run]
        sim = l.run(ensemble=ens, potentials=pot, directory=self.directory)

        #RunUpTo
        run = relentless.simulate.RunUpTo(step=999)
        l.operations = [init,run]
        sim = l.run(ensemble=ens, potentials=pot, directory=self.directory)

    def test_analyzer(self):
        """Test ensemble analyzer simulation operation."""
        ens,pot = self.ens_pot()
<<<<<<< HEAD
        init = relentless.simulate.lammps.InitializeRandomly(seed=1)
        analyzer = relentless.simulate.lammps.AddEnsembleAnalyzer(check_thermo_every=5,
                                                                check_rdf_every=5,
                                                                rdf_dr=1.0)
        run = relentless.simulate.lammps.Run(steps=500)
        lgv = relentless.simulate.lammps.AddLangevinIntegrator(dt=0.1,
                                                            friction=1.0,
                                                            seed=1)
=======
        init = relentless.simulate.InitializeRandomly(seed=1)
        analyzer = relentless.simulate.AddEnsembleAnalyzer(check_thermo_every=5,
                                                           check_rdf_every=5,
                                                           rdf_dr=1.0)
        run = relentless.simulate.Run(steps=500)
        lgv = relentless.simulate.AddLangevinIntegrator(dt=0.1,
                                                        friction=1.0,
                                                        seed=1)
>>>>>>> 35205de7
        op = [init,lgv,analyzer,run]
        h = relentless.simulate.LAMMPS(operations=op, quiet=False)
        sim = h.run(ensemble=ens, potentials=pot, directory=self.directory)

        # extract ensemble
        ens_ = analyzer.extract_ensemble(sim)
        self.assertIsNotNone(ens_.T)
        self.assertNotEqual(ens_.T, 0)
        self.assertIsNotNone(ens_.P)
        self.assertNotEqual(ens_.P, 0)
        self.assertIsNotNone(ens_.V)
        self.assertNotEqual(ens_.V.volume, 0)
        for i,j in ens_.rdf:
            self.assertEqual(ens_.rdf[i,j].table.shape, (len(pot.pair.r)-1,2))

    def tearDown(self):
        self._tmp.cleanup()

if __name__ == '__main__':
    unittest.main()<|MERGE_RESOLUTION|>--- conflicted
+++ resolved
@@ -18,7 +18,6 @@
 @parameterized_class([{'dim': 2}, {'dim': 3}],
     class_name_func=lambda cls, num, params_dict: "{}_{}d".format(cls.__name__,params_dict['dim']))
 class test_LAMMPS(unittest.TestCase):
-    
     """Unit tests for relentless.LAMMPS"""
 
     def setUp(self):
@@ -114,27 +113,6 @@
         """Test running energy minimization simulation operation."""
         ens,pot = self.ens_pot()
         file_ = self.create_file()
-<<<<<<< HEAD
-        init = relentless.simulate.lammps.InitializeFromFile(filename=file_)
-
-        # MinimizeEnergy
-        op = [init,
-            relentless.simulate.lammps.MinimizeEnergy(energy_tolerance=1e-7,
-                                                        force_tolerance=1e-7,
-                                                        max_iterations=1000,
-                                                        options={'max_evaluations':10000})
-            ]
-        l = relentless.simulate.lammps.LAMMPS(operations=op, quiet=False)
-        sim = l.run(ensemble=ens, potentials=pot, directory=self.directory)
-
-        # check default value of max_evaluations
-        emin = relentless.simulate.lammps.MinimizeEnergy(energy_tolerance=1e-7,
-                                                        force_tolerance=1e-7,
-                                                        max_iterations=1000,
-                                                        options={})
-        self.assertEqual(emin.options['max_evaluations'], None)
-        l = relentless.simulate.lammps.LAMMPS(operations=[init,emin], quiet=False)
-=======
         init = relentless.simulate.InitializeFromFile(filename=file_)
 
         #MinimizeEnergy
@@ -152,7 +130,6 @@
                                                   max_iterations=1000,
                                                   options={})
         l = relentless.simulate.LAMMPS(operations=[init,emin], quiet=False)
->>>>>>> 35205de7
         sim = l.run(ensemble=ens, potentials=pot, directory=self.directory)
         self.assertEqual(emin.options['max_evaluations'], 100*emin.max_iterations)
 
@@ -164,17 +141,10 @@
         # LangevinIntegrator
         # float friction
         ens,pot = self.ens_pot()
-<<<<<<< HEAD
-        lgv = relentless.simulate.lammps.AddLangevinIntegrator(dt=0.5,
-                                                            friction=1.5,
-                                                            seed=2)
-        lgv_r = relentless.simulate.lammps.RemoveLangevinIntegrator(add_op=lgv)
-=======
         lgv = relentless.simulate.AddLangevinIntegrator(dt=0.5,
                                                         friction=1.5,
                                                         seed=2)
         lgv_r = relentless.simulate.RemoveLangevinIntegrator(add_op=lgv)
->>>>>>> 35205de7
         l.operations = [init, lgv]
         sim = l.run(ensemble=ens, potentials=pot, directory=self.directory)
         self.assertTrue(sim.lammps.has_id('fix',str(lgv._fix_nve)))
@@ -183,19 +153,11 @@
         self.assertFalse(sim.lammps.has_id('fix',str(lgv._fix_nve)))
         self.assertFalse(sim.lammps.has_id('fix',str(lgv._fix_langevin)))
 
-<<<<<<< HEAD
-        # dictionary friction
-        lgv = relentless.simulate.lammps.AddLangevinIntegrator(dt=0.5,
-                                                            friction={'1':2.0,'2':5.0},
-                                                            seed=2)
-        lgv_r = relentless.simulate.lammps.RemoveLangevinIntegrator(add_op=lgv)
-=======
         #dictionary friction
         lgv = relentless.simulate.AddLangevinIntegrator(dt=0.5,
                                                         friction={'1':2.0,'2':5.0},
                                                         seed=2)
         lgv_r = relentless.simulate.RemoveLangevinIntegrator(add_op=lgv)
->>>>>>> 35205de7
         l.operations = [init, lgv]
         sim = l.run(ensemble=ens, potentials=pot, directory=self.directory)
         self.assertTrue(sim.lammps.has_id('fix',str(lgv._fix_nve)))
@@ -205,19 +167,11 @@
         self.assertFalse(sim.lammps.has_id('fix',str(lgv._fix_langevin)))
 
         # single-type friction
-<<<<<<< HEAD
-        ens_1 = relentless.ensemble.Ensemble(T=2.0, V=relentless.extent.Cube(L=10.0), N={'1':2})
-        lgv = relentless.simulate.lammps.AddLangevinIntegrator(dt=0.5,
-                                                            friction={'1':3.0},
-                                                            seed=2)
-        lgv_r = relentless.simulate.lammps.RemoveLangevinIntegrator(add_op=lgv)
-=======
         ens_1 = relentless.ensemble.Ensemble(T=2.0, V=relentless.volume.Cube(L=10.0), N={'1':2})
         lgv = relentless.simulate.AddLangevinIntegrator(dt=0.5,
                                                         friction={'1':3.0},
                                                         seed=2)
         lgv_r = relentless.simulate.RemoveLangevinIntegrator(add_op=lgv)
->>>>>>> 35205de7
         l.operations = [init, lgv]
         sim = l.run(ensemble=ens_1, potentials=pot, directory=self.directory)
         self.assertTrue(sim.lammps.has_id('fix',str(lgv._fix_nve)))
@@ -226,17 +180,10 @@
         self.assertFalse(sim.lammps.has_id('fix',str(lgv._fix_nve)))
         self.assertFalse(sim.lammps.has_id('fix',str(lgv._fix_langevin)))
 
-<<<<<<< HEAD
-        # invalid-type friction
-        lgv = relentless.simulate.lammps.AddLangevinIntegrator(dt=0.5,
-                                                            friction={'2':5.0,'3':2.0},
-                                                            seed=2)
-=======
         #invalid-type friction
         lgv = relentless.simulate.AddLangevinIntegrator(dt=0.5,
                                                         friction={'2':5.0,'3':2.0},
                                                         seed=2)
->>>>>>> 35205de7
         l.operations = [init, lgv]
         with self.assertRaises(KeyError):
             sim = l.run(ensemble=ens, potentials=pot, directory=self.directory)
@@ -347,16 +294,6 @@
     def test_analyzer(self):
         """Test ensemble analyzer simulation operation."""
         ens,pot = self.ens_pot()
-<<<<<<< HEAD
-        init = relentless.simulate.lammps.InitializeRandomly(seed=1)
-        analyzer = relentless.simulate.lammps.AddEnsembleAnalyzer(check_thermo_every=5,
-                                                                check_rdf_every=5,
-                                                                rdf_dr=1.0)
-        run = relentless.simulate.lammps.Run(steps=500)
-        lgv = relentless.simulate.lammps.AddLangevinIntegrator(dt=0.1,
-                                                            friction=1.0,
-                                                            seed=1)
-=======
         init = relentless.simulate.InitializeRandomly(seed=1)
         analyzer = relentless.simulate.AddEnsembleAnalyzer(check_thermo_every=5,
                                                            check_rdf_every=5,
@@ -365,7 +302,6 @@
         lgv = relentless.simulate.AddLangevinIntegrator(dt=0.1,
                                                         friction=1.0,
                                                         seed=1)
->>>>>>> 35205de7
         op = [init,lgv,analyzer,run]
         h = relentless.simulate.LAMMPS(operations=op, quiet=False)
         sim = h.run(ensemble=ens, potentials=pot, directory=self.directory)
